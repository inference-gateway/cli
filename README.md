<div align="center">

# Inference Gateway CLI

[![Go Version](https://img.shields.io/badge/Go-1.25+-00ADD8?style=for-the-badge&logo=go&logoColor=white)](https://golang.org/)
[![License](https://img.shields.io/badge/License-MIT-blue.svg?style=for-the-badge)](LICENSE)
[![Build Status](https://img.shields.io/github/actions/workflow/status/inference-gateway/cli/ci.yml?style=for-the-badge&logo=github)](https://github.com/inference-gateway/cli/actions)
[![Release](https://img.shields.io/github/v/release/inference-gateway/cli?style=for-the-badge&logo=github)](https://github.com/inference-gateway/cli/releases)
[![Go Report Card](https://img.shields.io/badge/Go%20Report%20Card-A+-brightgreen?style=for-the-badge&logo=go&logoColor=white)](https://goreportcard.com/report/github.com/inference-gateway/cli)

A powerful command-line interface for managing and interacting with the
Inference Gateway. This CLI provides tools for configuration, monitoring,
and management of inference services.

</div>

## ⚠️ Warning

> **Early Development Stage**: This project is in its early development
> stage and breaking changes are expected until it reaches a stable version.
>
> Always use pinned versions by specifying a specific version tag when
> downloading binaries or using install scripts.

## Table of Contents

- [Features](#features)
- [Installation](#installation)
<<<<<<< HEAD
  - [Using Go Install](#using-go-install)
  - [Using Container Image](#using-container-image)
  - [Using NixOS / Nix Package Manager](#using-nixos--nix-package-manager)
  - [Using Install Script](#using-install-script)
  - [Manual Download](#manual-download)
  - [Verifying Release Binaries](#verifying-release-binaries)
  - [Build from Source](#build-from-source)
=======
>>>>>>> 87009917
- [Quick Start](#quick-start)
- [Commands](#commands)
- [Tools for LLMs](#tools-for-llms)
- [Configuration](#configuration)
- [Tool Approval System](#tool-approval-system)
- [Shortcuts](#shortcuts)
- [Global Flags](#global-flags)
- [Examples](#examples)
- [Development](#development)
- [License](#license)

## Features

- **Automatic Gateway Management**: Automatically downloads and runs the Inference Gateway binary (no Docker required!)
- **Zero-Configuration Setup**: Start chatting immediately with just your API keys in a `.env` file
- **Interactive Chat**: Chat with models using an interactive interface
- **Status Monitoring**: Check gateway health and resource usage
- **Conversation History**: Store and retrieve past conversations with multiple storage backends
  - [Conversation Storage](docs/conversation-storage.md) - Detailed storage backend documentation
  - [Conversation Title Generation](docs/conversation-title-generation.md) - AI-powered title generation system
- **Configuration Management**: Manage gateway settings via YAML config
- **Project Initialization**: Set up local project configurations
- **Tool Execution**: LLMs can execute whitelisted commands and tools - [See all tools →](docs/tools-reference.md)
- **Tool Approval System**: User approval workflow for sensitive operations with real-time diff visualization
- **Agent Modes**: Three operational modes for different workflows:
  - **Standard Mode** (default): Normal operation with all configured tools and approval checks
  - **Plan Mode**: Read-only mode for planning and analysis without execution
  - **Auto-Accept Mode**: All tools auto-approved for rapid execution (YOLO mode)
  - Toggle between modes with **Shift+Tab**
- **Token Usage Tracking**: Accurate token counting with polyfill support for providers that don't return usage metrics
- **Inline History Auto-Completion**: Smart command history suggestions with inline completion
- **Customizable Keybindings**: Fully configurable keyboard shortcuts for the chat interface
- **Extensible Shortcuts System**: Create custom commands with AI-powered snippets - [Learn more →](docs/shortcuts-guide.md)
- **MCP Server Support**: Direct integration with Model Context Protocol servers for extended tool capabilities -
  [Learn more →](docs/mcp-integration.md)

## Installation

### Using Go Install

```bash
go install github.com/inference-gateway/cli@latest
```

This installs the binary as `cli`. To rename it to `infer`:

```bash
mv $(go env GOPATH)/bin/cli $(go env GOPATH)/bin/infer
```

Or use an alias:

```bash
alias infer="$(go env GOPATH)/bin/cli"
```

<<<<<<< HEAD
**Available architectures:** `linux/amd64`, `linux/arm64`

### Using NixOS / Nix Package Manager

For NixOS users or systems with the Nix package manager:

**Install from nixpkgs (after submission is accepted):**

```bash
# NixOS configuration
environment.systemPackages = with pkgs; [
  infer
];

# Or install to user profile
nix-env -iA nixpkgs.infer

# Or with nix profile (flakes)
nix profile install nixpkgs#infer
```

**Build from source with Nix:**

```bash
# Clone the repository
git clone https://github.com/inference-gateway/cli.git
cd cli

# Build using the Nix expression
nix-build nix/infer.nix

# Test the binary
./result/bin/infer version

# Install to user profile
nix-env -if nix/infer.nix
```

**Benefits of using Nix:**

- Reproducible builds across all platforms
- Automatic dependency management
- Shell completions automatically installed
- Easy rollback to previous versions
- Integration with NixOS system configuration

See [nixpkgs submission guide](docs/nixpkgs-submission.md) for details on the official package submission process.

### Using Install Script

For quick installation, you can use our install script:

**Unix/macOS/Linux:**
=======
### Using Container Image
>>>>>>> 87009917

```bash
# Create network and deploy inference gateway first
docker network create inference-gateway
docker run -d --name inference-gateway --network inference-gateway \
  --env-file .env \
  ghcr.io/inference-gateway/inference-gateway:latest

# Pull and run the CLI
docker pull ghcr.io/inference-gateway/cli:latest
docker run -it --rm --network inference-gateway ghcr.io/inference-gateway/cli:latest chat
```

### Using Install Script

```bash
# Latest version
curl -fsSL https://raw.githubusercontent.com/inference-gateway/cli/main/install.sh | bash

# Specific version
curl -fsSL https://raw.githubusercontent.com/inference-gateway/cli/main/install.sh | bash -s -- --version v0.77.0

# Custom installation directory
curl -fsSL https://raw.githubusercontent.com/inference-gateway/cli/main/install.sh | bash -s -- --install-dir $HOME/.local/bin
```

### Manual Download

Download the latest release binary for your platform from the [releases page](https://github.com/inference-gateway/cli/releases).

**Verify the binary** (recommended for security):

```bash
# Download binary and checksums
curl -L -o infer-darwin-amd64 \
  https://github.com/inference-gateway/cli/releases/latest/download/infer-darwin-amd64
curl -L -o checksums.txt \
  https://github.com/inference-gateway/cli/releases/latest/download/checksums.txt

# Verify checksum
shasum -a 256 infer-darwin-amd64
grep infer-darwin-amd64 checksums.txt

# Install
chmod +x infer-darwin-amd64
sudo mv infer-darwin-amd64 /usr/local/bin/infer
```

For advanced verification with Cosign signatures, see [Binary Verification Guide](docs/security/binary-verification.md).

### Build from Source

```bash
git clone https://github.com/inference-gateway/cli.git
cd cli
go build -o infer cmd/infer/main.go
sudo mv infer /usr/local/bin/
```

## Quick Start

1. **Initialize your project**:

```bash
infer init
```

This creates a `.infer/` directory with configuration and shortcuts.

2. **Set up your environment** (create `.env` file):

```env
ANTHROPIC_API_KEY=your_key_here
OPENAI_API_KEY=your_key_here
DEEPSEEK_API_KEY=your_key_here
```

3. **Start chatting**:

```bash
infer chat
```

### Next Steps

Now that you're up and running, explore these guides:

- **[Commands Reference](docs/commands-reference.md)** - Complete command documentation
- **[Tools Reference](docs/tools-reference.md)** - Available tools for LLMs
- **[Configuration Guide](docs/configuration-reference.md)** - Full configuration options
- **[Shortcuts Guide](docs/shortcuts-guide.md)** - Custom shortcuts and AI-powered snippets
- **[A2A Agents](docs/agents-configuration.md)** - Agent-to-agent communication setup

## Commands

The CLI provides several commands for different workflows. For detailed documentation, see [Commands Reference](docs/commands-reference.md).

### Core Commands

**`infer init`** - Initialize a new project with configuration and shortcuts

```bash
infer init              # Initialize project configuration
infer init --userspace  # Initialize user-level configuration
```

**`infer chat`** - Start an interactive chat session with model selection

```bash
infer chat
```

**Features:** Model selection, real-time streaming, scrollable history, three agent modes (Standard/Plan/Auto-Accept).

**`infer agent`** - Execute autonomous tasks in background mode

```bash
infer agent "Please fix the github issue 38"
infer agent --model "openai/gpt-4" "Implement feature from issue #42"
infer agent "Analyze this UI issue" --files screenshot.png
```

**Features:** Autonomous execution, multimodal support (images/files), parallel tool execution.

### Configuration Commands

**`infer config`** - Manage CLI configuration settings

```bash
# Agent configuration
infer config agent set-model "deepseek/deepseek-chat"
infer config agent set-system "You are a helpful assistant"
infer config agent set-max-turns 100
infer config agent verbose-tools enable

# Tool management
infer config tools enable
infer config tools bash enable
infer config tools safety enable

# Export configuration
infer config export set-model "anthropic/claude-4.1-haiku"
```

See [Commands Reference](docs/commands-reference.md#configuration-management) for all configuration options.

### Agent Management

**`infer agents`** - Manage A2A (Agent-to-Agent) agent configurations

```bash
infer agents init                    # Initialize agents configuration
infer agents add browser-agent       # Add an agent from the registry with defaults
infer agents add custom https://...  # Add a custom agent
infer agents list                    # List all agents
```

For detailed A2A setup, see [A2A Agents Configuration](docs/agents-configuration.md).

### Utility Commands

**`infer status`** - Check gateway health and resource usage

```bash
infer status
```

**`infer conversation-title`** - Manage AI-powered conversation titles

```bash
infer conversation-title generate  # Generate titles for all conversations
infer conversation-title status    # Show generation status
```

**`infer version`** - Display CLI version information

```bash
infer version
```

## Tools for LLMs

When tool execution is enabled, LLMs can use various tools to interact with your system. Below is a
summary of available tools. For detailed documentation, parameters, and examples, see
[Tools Reference](docs/tools-reference.md).

| Tool | Purpose | Approval Required | Documentation |
| ------ | --------- | ------------------- | --------------- |
| **Bash** | Execute whitelisted shell commands | Optional | [Details](docs/tools-reference.md#bash-tool) |
| **Read** | Read file contents with line ranges | No | [Details](docs/tools-reference.md#read-tool) |
| **Write** | Write content to files | Yes | [Details](docs/tools-reference.md#write-tool) |
| **Edit** | Exact string replacements in files | Yes | [Details](docs/tools-reference.md#edit-tool) |
| **MultiEdit** | Multiple atomic edits to files | Yes | [Details](docs/tools-reference.md#multiedit-tool) |
| **Delete** | Delete files and directories | Yes | [Details](docs/tools-reference.md#delete-tool) |
| **Tree** | Display directory structure | No | [Details](docs/tools-reference.md#tree-tool) |
| **Grep** | Search files with regex (ripgrep/Go) | No | [Details](docs/tools-reference.md#grep-tool) |
| **WebSearch** | Search the web (DuckDuckGo/Google) | No | [Details](docs/tools-reference.md#websearch-tool) |
| **WebFetch** | Fetch content from URLs | No | [Details](docs/tools-reference.md#webfetch-tool) |
| **Github** | Interact with GitHub API | No | [Details](docs/tools-reference.md#github-tool) |
| **TodoWrite** | Create and manage task lists | No | [Details](docs/tools-reference.md#todowrite-tool) |
| **A2A_SubmitTask** | Submit tasks to A2A agents | No | [Details](docs/tools-reference.md#a2a_submittask-tool) |
| **A2A_QueryAgent** | Query A2A agent capabilities | No | [Details](docs/tools-reference.md#a2a_queryagent-tool) |
| **A2A_QueryTask** | Check A2A task status | No | [Details](docs/tools-reference.md#a2a_querytask-tool) |
| **A2A_DownloadArtifacts** | Download A2A task outputs | No | [Details](docs/tools-reference.md#a2a_downloadartifacts-tool) |

**Tool Configuration:**

Tools can be enabled/disabled and configured individually:

```bash
# Enable/disable specific tools
infer config tools bash enable
infer config tools write enable

# Configure tool settings
infer config tools grep set-backend ripgrep
infer config tools web-fetch add-domain "example.com"
```

See [Tools Reference](docs/tools-reference.md) for complete documentation.

## Configuration

The CLI uses a powerful 2-layer configuration system with environment variable support.

### Configuration Quick Start

Create a minimal configuration:

```yaml
# .infer/config.yaml
gateway:
  url: http://localhost:8080
  docker: true  # Use Docker mode (or false for binary mode)

tools:
  enabled: true
  bash:
    enabled: true

agent:
  model: "deepseek/deepseek-chat"
  max_turns: 50

chat:
  theme: tokyo-night
```

### Configuration Layers

1. **Environment Variables** (`INFER_*`) - Highest priority
2. **Command Line Flags**
3. **Project Config** (`.infer/config.yaml`)
4. **Userspace Config** (`~/.infer/config.yaml`)
5. **Built-in Defaults** - Lowest priority

**Example:**

```bash
# Set via environment variable (highest priority)
export INFER_AGENT_MODEL="openai/gpt-4"

# Or via config file
infer config agent set-model "deepseek/deepseek-chat"

# Or via command flag
infer chat --model "anthropic/claude-4"
```

### Key Configuration Options

- **gateway.url** - Gateway URL (default: `http://localhost:8080`)
- **gateway.docker** - Use Docker mode vs binary mode (default: `true`)
- **tools.enabled** - Enable/disable all tools (default: `true`)
- **agent.model** - Default model for agent operations
- **agent.max_turns** - Maximum turns for agent sessions (default: `50`)
- **chat.theme** - Chat interface theme (default: `tokyo-night`)

### Environment Variables

All configuration can be set via environment variables with the `INFER_` prefix:

```bash
export INFER_GATEWAY_URL="http://localhost:8080"
export INFER_AGENT_MODEL="deepseek/deepseek-chat"
export INFER_TOOLS_BASH_ENABLED=true
export INFER_CHAT_THEME="tokyo-night"
```

**Format:** `INFER_<PATH>` where dots become underscores.
Example: `agent.model` → `INFER_AGENT_MODEL`

For complete configuration documentation, including all options and environment variables, see [Configuration Reference](docs/configuration-reference.md).

## Tool Approval System

The CLI includes a comprehensive approval system for sensitive tool operations, providing security and
visibility into what actions LLMs are taking.

### How It Works

When a tool requiring approval is executed:

1. **Validation**: Tool arguments are validated
2. **Approval Prompt**: User sees tool details with:
   - Tool name and parameters
   - Real-time diff preview (for file modifications)
   - Approve/Reject/Auto-approve options
3. **Execution**: Tool runs only if approved

### Default Approval Requirements

| Tool | Requires Approval | Reason |
| ------ | ------------------- | --------- |
| Write | Yes | Creates/modifies files |
| Edit | Yes | Modifies file contents |
| MultiEdit | Yes | Multiple file modifications |
| Delete | Yes | Removes files/directories |
| Bash | Optional | Executes system commands |
| Read, Grep, Tree | No | Read-only operations |
| WebSearch, WebFetch | No | External read-only |
| A2A Tools | No | Agent delegation |

### Approval Configuration

Configure approval requirements per tool:

```bash
# Enable/disable approval for specific tools
infer config tools safety enable    # Global approval
infer config tools bash enable       # Enable bash tool
```

Or via configuration file:

```yaml
tools:
  safety:
    require_approval: true  # Global default
  write:
    require_approval: true
  bash:
    require_approval: false  # Override for bash
```

### Approval UI Controls

- **y / Enter** - Approve execution
- **n / Esc** - Reject execution
- **a** - Auto-approve (disables approval for session)

## Shortcuts

The CLI provides an extensible shortcuts system for quickly executing common commands with `/shortcut-name` syntax.

### Built-in Shortcuts

**Core:**

- `/clear` - Clear conversation history
- `/exit` - Exit chat session
- `/help [shortcut]` - Show available shortcuts
- `/switch [model]` - Switch to different model
- `/theme [name]` - Switch chat theme
- `/compact` - Compact conversation
- `/export [format]` - Export conversation

**Git Shortcuts** (created by `infer init`):

- `/git-status` - Show working tree status
- `/git-commit` - Generate AI commit message from staged changes
- `/git-push` - Push commits to remote
- `/git-log` - Show commit logs

**SCM Shortcuts** (GitHub integration):

- `/scm-issues` - List GitHub issues
- `/scm-issue <number>` - Show issue details
- `/scm-pr-create [context]` - Generate AI-powered PR plan

### AI-Powered Snippets

Create shortcuts that use LLMs to transform data:

```yaml
# .infer/shortcuts/custom-example.yaml
shortcuts:
  - name: analyze-diff
    description: "Analyze git diff with AI"
    command: bash
    args:
      - -c
      - |
        diff=$(git diff)
        jq -n --arg diff "$diff" '{diff: $diff}'
    snippet:
      prompt: |
        Analyze this diff and suggest improvements:
        ```diff
        {diff}
        ```
      template: |
        ## Analysis
        {llm}
```

### Custom Shortcuts

Create custom shortcuts by adding YAML files to `.infer/shortcuts/`:

```yaml
# .infer/shortcuts/custom-dev.yaml
shortcuts:
  - name: tests
    description: "Run all tests"
    command: go
    args:
      - test
      - ./...

  - name: build
    description: "Build the project"
    command: go
    args:
      - build
      - -o
      - infer
      - .
```

Use with `/tests` or `/build`.

For complete shortcuts documentation, including advanced features and examples, see [Shortcuts Guide](docs/shortcuts-guide.md).

## Global Flags

- `-v, --verbose`: Enable verbose output
- `--config <path>`: Specify custom config file path

## Examples

### Basic Workflow

```bash
# Initialize project
infer init

# Start interactive chat
infer chat

# Execute autonomous task
infer agent "Fix the bug in issue #42"

# Check gateway status
infer status
```

### Working on a GitHub Issue

```bash
# Start chat
infer chat

# In chat, use shortcuts to get context
/scm-issue 123

# Discuss with AI, let it use tools to:
# - Read files
# - Search codebase
# - Make changes
# - Run tests

# Generate PR plan when ready
/scm-pr-create Fixes the authentication timeout issue
```

### Configuration Example

```bash
# Set default model
infer config agent set-model "deepseek/deepseek-chat"

# Enable bash tool
infer config tools bash enable

# Configure web search
infer config tools web-search enable

# Check current configuration
infer config show
```

## Development

For development, use [Task](https://taskfile.dev) for build automation:

```bash
task dev   # Format, build, and test
task build # Build binary
task test  # Run tests
```

See [CLAUDE.md](CLAUDE.md) for detailed development documentation.

## License

MIT License - see [LICENSE](LICENSE) file for details.<|MERGE_RESOLUTION|>--- conflicted
+++ resolved
@@ -26,16 +26,6 @@
 
 - [Features](#features)
 - [Installation](#installation)
-<<<<<<< HEAD
-  - [Using Go Install](#using-go-install)
-  - [Using Container Image](#using-container-image)
-  - [Using NixOS / Nix Package Manager](#using-nixos--nix-package-manager)
-  - [Using Install Script](#using-install-script)
-  - [Manual Download](#manual-download)
-  - [Verifying Release Binaries](#verifying-release-binaries)
-  - [Build from Source](#build-from-source)
-=======
->>>>>>> 87009917
 - [Quick Start](#quick-start)
 - [Commands](#commands)
 - [Tools for LLMs](#tools-for-llms)
@@ -92,63 +82,7 @@
 alias infer="$(go env GOPATH)/bin/cli"
 ```
 
-<<<<<<< HEAD
-**Available architectures:** `linux/amd64`, `linux/arm64`
-
-### Using NixOS / Nix Package Manager
-
-For NixOS users or systems with the Nix package manager:
-
-**Install from nixpkgs (after submission is accepted):**
-
-```bash
-# NixOS configuration
-environment.systemPackages = with pkgs; [
-  infer
-];
-
-# Or install to user profile
-nix-env -iA nixpkgs.infer
-
-# Or with nix profile (flakes)
-nix profile install nixpkgs#infer
-```
-
-**Build from source with Nix:**
-
-```bash
-# Clone the repository
-git clone https://github.com/inference-gateway/cli.git
-cd cli
-
-# Build using the Nix expression
-nix-build nix/infer.nix
-
-# Test the binary
-./result/bin/infer version
-
-# Install to user profile
-nix-env -if nix/infer.nix
-```
-
-**Benefits of using Nix:**
-
-- Reproducible builds across all platforms
-- Automatic dependency management
-- Shell completions automatically installed
-- Easy rollback to previous versions
-- Integration with NixOS system configuration
-
-See [nixpkgs submission guide](docs/nixpkgs-submission.md) for details on the official package submission process.
-
-### Using Install Script
-
-For quick installation, you can use our install script:
-
-**Unix/macOS/Linux:**
-=======
 ### Using Container Image
->>>>>>> 87009917
 
 ```bash
 # Create network and deploy inference gateway first
