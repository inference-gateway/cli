--- conflicted
+++ resolved
@@ -243,16 +243,15 @@
 	Interval     int    `yaml:"interval" mapstructure:"interval"`
 }
 
-<<<<<<< HEAD
 // MiddlewaresConfig contains middleware-specific settings
 type MiddlewaresConfig struct {
 	A2A bool `yaml:"a2a" mapstructure:"a2a"`
 	MCP bool `yaml:"mcp" mapstructure:"mcp"`
-=======
+}
+
 // ChatConfig contains chat interface settings
 type ChatConfig struct {
 	Theme string `yaml:"theme" mapstructure:"theme"`
->>>>>>> 2948b25f
 }
 
 // FetchSafetyConfig contains safety settings for fetch operations
@@ -658,17 +657,16 @@
 	return c.Tools.Sandbox.ProtectedPaths
 }
 
-<<<<<<< HEAD
 func (c *Config) ShouldSkipA2AToolOnClient() bool {
 	return !c.Gateway.Middlewares.A2A
 }
 
 func (c *Config) ShouldSkipMCPToolOnClient() bool {
 	return !c.Gateway.Middlewares.MCP
-=======
+}
+
 func (c *Config) GetTheme() string {
 	return c.Chat.Theme
->>>>>>> 2948b25f
 }
 
 // ValidatePathInSandbox checks if a path is within the configured sandbox directories
