package cmd

import (
	"context"
	"encoding/json"
	"fmt"
	"io/fs"
	"os"
	"path/filepath"
	"regexp"
	"sort"
	"strings"
	"time"

	"github.com/charmbracelet/bubbletea"
	"github.com/inference-gateway/cli/config"
	"github.com/inference-gateway/cli/internal"
	sdk "github.com/inference-gateway/sdk"
	"github.com/spf13/cobra"
)

// Use SDK types for messages
type ChatMessage = sdk.Message

// ChatRequest represents a chat completion request
type ChatRequest struct {
	Model    string        `json:"model"`
	Messages []ChatMessage `json:"messages"`
	Stream   bool          `json:"stream,omitempty"`
}

// ChatResponse represents a chat completion response
type ChatResponse struct {
	ID      string `json:"id"`
	Object  string `json:"object"`
	Created int64  `json:"created"`
	Model   string `json:"model"`
	Choices []struct {
		Index   int `json:"index"`
		Message struct {
			Role    string `json:"role"`
			Content string `json:"content"`
		} `json:"message"`
		FinishReason string `json:"finish_reason"`
	} `json:"choices"`
	Usage struct {
		PromptTokens     int `json:"prompt_tokens"`
		CompletionTokens int `json:"completion_tokens"`
		TotalTokens      int `json:"total_tokens"`
	} `json:"usage"`
}

var chatCmd = &cobra.Command{
	Use:   "chat",
	Short: "Start an interactive chat session with model selection",
	Long: `Start an interactive chat session where you can select a model from a dropdown
and have a conversational interface with the inference gateway.`,
	RunE: func(cmd *cobra.Command, args []string) error {
		return startChatSession()
	},
}

func startChatSession() error {
	cfg, err := config.LoadConfig("")
	if err != nil {
		return fmt.Errorf("failed to load config: %w", err)
	}

	models, err := getAvailableModelsList(cfg)
	if err != nil {
		return fmt.Errorf("inference gateway is not available: %w", err)
	}

	selectedModel, err := selectModel(models)
	if err != nil {
		return fmt.Errorf("model selection failed: %w", err)
	}

<<<<<<< HEAD
	fmt.Printf("\n🤖 Starting chat session with %s\n", selectedModel)
	fmt.Println("Commands: '/exit' to quit, '/clear' for history, '/compact' to export, '/help' for all")
	fmt.Println("Commands are processed immediately and won't be sent to the model")
	fmt.Println("📁 File references: Type '@' alone to select files interactively, or use @filename directly")
=======
	var conversation []sdk.Message

	inputModel := internal.NewChatInputModel()
	program := tea.NewProgram(inputModel, tea.WithAltScreen())

	var toolsManager *internal.LLMToolsManager
	if cfg.Tools.Enabled {
		toolsManager = internal.NewLLMToolsManagerWithUI(cfg, program, inputModel)
	}

	welcomeHistory := []string{
		fmt.Sprintf("🤖 Chat session started with %s", selectedModel),
		"💡 Type '/help' or '?' for commands • Use @filename for file references",
	}
>>>>>>> 2d26b9f4

	if cfg.Tools.Enabled {
		toolCount := len(createSDKTools(cfg))
		if toolCount > 0 {
			welcomeHistory = append(welcomeHistory, fmt.Sprintf("🔧 %d tool(s) available for the model to use", toolCount))
		}
	}

	welcomeHistory = append(welcomeHistory, "")

	updateHistory := func(conversation []sdk.Message) {
		if len(conversation) > 0 {
			chatHistory := formatConversationForDisplay(conversation, selectedModel)
			program.Send(internal.UpdateHistoryMsg{History: append(welcomeHistory, chatHistory...)})
		} else {
			program.Send(internal.UpdateHistoryMsg{History: welcomeHistory})
		}
	}

	go func() {
		_, err := program.Run()
		if err != nil {
			fmt.Printf("Error running chat interface: %v\n", err)
		}
	}()

	updateHistory(conversation)

	for {
		updateHistory(conversation)

		userInput := waitForInput(program, inputModel)
		if userInput == "" {
			program.Quit()
			fmt.Println("\n👋 Chat session ended!")
			os.Exit(0)
		}

		userInput = strings.TrimSpace(userInput)
		if userInput == "" {
			continue
		}

		if handleChatCommands(userInput, &conversation, &selectedModel, models) {
			continue
		}

		// Handle interactive file reference if user typed "@"
		userInput, err = handleFileReference(userInput)
		if err != nil {
			fmt.Printf("❌ Error with file selection: %v\n", err)
			continue
		}

		processedInput, err := processFileReferences(userInput)
		if err != nil {
			program.Send(internal.SetStatusMsg{Message: fmt.Sprintf("❌ Error processing file references: %v", err), Spinner: false})
			continue
		}

		conversation = append(conversation, sdk.Message{
			Role:    sdk.User,
			Content: processedInput,
		})

		userChatHistory := formatConversationForDisplay(conversation, selectedModel)
		program.Send(internal.UpdateHistoryMsg{History: userChatHistory})

		program.Send(internal.SetStatusMsg{Message: "Generating response...", Spinner: true})

		inputModel.ResetCancellation()

		var totalMetrics *ChatMetrics
		maxIterations := 10
		for iteration := 0; iteration < maxIterations; iteration++ {
			if inputModel.IsCancelled() {
				conversation = conversation[:len(conversation)-1]
				chatHistory := formatConversationForDisplay(conversation, selectedModel)
				program.Send(internal.UpdateHistoryMsg{History: chatHistory})
				program.Send(internal.SetStatusMsg{Message: "❌ Generation cancelled by user", Spinner: false})
				break
			}

			_, assistantToolCalls, metrics, err := sendStreamingChatCompletionToUI(cfg, selectedModel, conversation, program, &conversation, inputModel)

			if err != nil {
				if strings.Contains(err.Error(), "cancelled by user") {
					break
				}
				conversation = conversation[:len(conversation)-1]
				chatHistory := formatConversationForDisplay(conversation, selectedModel)
				program.Send(internal.UpdateHistoryMsg{History: chatHistory})
				program.Send(internal.SetStatusMsg{Message: fmt.Sprintf("❌ Error: %v", err), Spinner: false})
				break
			}

			if totalMetrics == nil {
				totalMetrics = metrics
			} else if metrics != nil {
				totalMetrics.Duration += metrics.Duration
				if totalMetrics.Usage != nil && metrics.Usage != nil {
					totalMetrics.Usage.PromptTokens += metrics.Usage.PromptTokens
					totalMetrics.Usage.CompletionTokens += metrics.Usage.CompletionTokens
					totalMetrics.Usage.TotalTokens += metrics.Usage.TotalTokens
				}
			}

			if len(assistantToolCalls) > 0 && len(conversation) > 0 {
				lastIdx := len(conversation) - 1
				if conversation[lastIdx].Role == sdk.Assistant {
					conversation[lastIdx].ToolCalls = &assistantToolCalls
					chatHistory := formatConversationForDisplay(conversation, selectedModel)
					program.Send(internal.UpdateHistoryMsg{History: chatHistory})
				}
			}

			if len(assistantToolCalls) == 0 {
				break
			}

			toolExecutionFailed := false
			for _, toolCall := range assistantToolCalls {
				if inputModel.IsCancelled() {
					conversation = conversation[:len(conversation)-1]
					chatHistory := formatConversationForDisplay(conversation, selectedModel)
					program.Send(internal.UpdateHistoryMsg{History: chatHistory})
					program.Send(internal.SetStatusMsg{Message: "❌ Generation cancelled by user", Spinner: false})
					toolExecutionFailed = true
					break
				}

				toolResult, err := executeToolCall(toolsManager, toolCall.Function.Name, toolCall.Function.Arguments)
				if err != nil {
					program.Send(internal.SetStatusMsg{Message: fmt.Sprintf("❌ Tool execution failed: %v", err), Spinner: false})
					toolExecutionFailed = true
					break
				} else {
					conversation = append(conversation, sdk.Message{
						Role:       sdk.Tool,
						Content:    toolResult,
						ToolCallId: &toolCall.Id,
					})
					program.Send(internal.SetStatusMsg{Message: "✅ Tool executed successfully", Spinner: false})
				}
			}

			if toolExecutionFailed {
				conversation = conversation[:len(conversation)-1]
				chatHistory := formatConversationForDisplay(conversation, selectedModel)
				program.Send(internal.UpdateHistoryMsg{History: chatHistory})
				program.Send(internal.SetStatusMsg{Message: "❌ Tool execution was cancelled. Please try a different request.", Spinner: false})
				break
			}

		}

		if totalMetrics != nil {
			metricsMsg := formatMetricsString(totalMetrics)
			program.Send(internal.SetStatusMsg{Message: fmt.Sprintf("✅ Complete - %s", metricsMsg), Spinner: false})
		} else {
			program.Send(internal.SetStatusMsg{Message: "✅ Response complete", Spinner: false})
		}
	}
}

// waitForInput waits for user input from the chat interface
func waitForInput(program *tea.Program, inputModel *internal.ChatInputModel) string {
	for {
		time.Sleep(100 * time.Millisecond)
		if inputModel.HasInput() {
			return inputModel.GetInput()
		}
		if inputModel.IsQuitRequested() {
			return ""
		}
	}
}

func selectModel(models []string) (string, error) {
	modelSelector := internal.NewModelSelectorModel(models)
	program := tea.NewProgram(modelSelector)

	_, err := program.Run()
	if err != nil {
		return "", fmt.Errorf("model selection failed: %w", err)
	}

	if modelSelector.IsCancelled() {
		return "", fmt.Errorf("model selection was cancelled")
	}

	if !modelSelector.IsSelected() {
		return "", fmt.Errorf("no model was selected")
	}

	return modelSelector.GetSelected(), nil
}

func getAvailableModelsList(cfg *config.Config) ([]string, error) {
	modelsResp, err := fetchModels(cfg)
	if err != nil {
		return nil, err
	}

	models := make([]string, len(modelsResp.Data))
	for i, model := range modelsResp.Data {
		models[i] = model.ID
	}
	return models, nil
}

func handleChatCommands(input string, conversation *[]sdk.Message, selectedModel *string, availableModels []string) bool {
	switch input {
	case "/exit", "/quit":
		os.Exit(0)
		return true
	case "/clear":
		*conversation = []sdk.Message{}
		fmt.Println("🧹 Conversation history cleared!")
		return true
	case "/history":
		showConversationHistory(*conversation)
		return true
	case "/models":
		fmt.Printf("Current model: %s\n", *selectedModel)
		fmt.Println("Available models:", strings.Join(availableModels, ", "))
		return true
	case "/switch":
		newModel, err := selectModel(availableModels)
		if err != nil {
			fmt.Printf("Error switching model: %v\n", err)
		} else {
			*selectedModel = newModel
			fmt.Printf("Switched to model: %s\n", newModel)
		}
		return true
	case "/compact":
		err := compactConversation(*conversation, *selectedModel)
		if err != nil {
			fmt.Printf("❌ Error creating compact file: %v\n", err)
		}
		return true
	case "/help", "?":
		showHelpScreen()
		return true
	}

	if strings.HasPrefix(input, "/") {
		fmt.Printf("Unknown command: %s. Type '/help' for available commands.\n", input)
		return true
	}

	return false
}

func showConversationHistory(conversation []sdk.Message) {
	fmt.Println("💬 Conversation History:")
	if len(conversation) == 0 {
		fmt.Println("  (empty)")
		return
	}

	for i, msg := range conversation {
		var role string
		switch msg.Role {
		case sdk.User:
			role = "You"
		case sdk.Assistant:
			role = "Assistant"
		case sdk.System:
			role = "System"
		case sdk.Tool:
			role = "Tool"
		default:
			role = string(msg.Role)
		}
		fmt.Printf("  %d. %s: %s\n", i+1, role, msg.Content)
	}
	fmt.Println()
}

<<<<<<< HEAD
func showChatHelp() {
	fmt.Println("💬 Chat Session Commands:")
	fmt.Println()
	fmt.Println("Chat Commands:")
	fmt.Println("  /exit, /quit     - Exit the chat session")
	fmt.Println("  /clear           - Clear conversation history")
	fmt.Println("  /history         - Show conversation history")
	fmt.Println("  /models          - Show current and available models")
	fmt.Println("  /switch          - Switch to a different model")
	fmt.Println("  /compact         - Export conversation to markdown file")
	fmt.Println("  /help            - Show this help")
	fmt.Println()
	fmt.Println("File References:")
	fmt.Println("  @                - Interactive file selector dropdown (NEW!)")
	fmt.Println("  @filename.txt    - Include contents of filename.txt in your message")
	fmt.Println("  @./config.yaml   - Include contents of config.yaml from current directory")
	fmt.Println("  @../README.md    - Include contents of README.md from parent directory")
	fmt.Println("  Maximum file size: 100KB")
	fmt.Println()
	fmt.Println("Tool Usage:")
	fmt.Println("  Models can invoke available tools automatically during conversation")
	fmt.Println("  Use 'infer tools list' to see whitelisted commands")
	fmt.Println("  Use 'infer tools enable/disable' to control tool access")
	fmt.Println("  Tools execute securely with command whitelisting")
	fmt.Println()
	fmt.Println("Input Tips:")
	fmt.Println("  End line with '\\' for multi-line input")
	fmt.Println("  Press Ctrl+C to interrupt")
	fmt.Println("  Press Ctrl+D to exit")
	fmt.Println()
=======
func showHelpScreen() {
	helpViewer := internal.NewHelpViewerModel()
	program := tea.NewProgram(helpViewer, tea.WithAltScreen())

	_, err := program.Run()
	if err != nil {
		fmt.Printf("Error displaying help: %v\n", err)
	}
>>>>>>> 2d26b9f4
}

// ChatMetrics holds timing and token usage information
type ChatMetrics struct {
	Duration time.Duration
	Usage    *sdk.CompletionUsage
}

func executeToolCall(manager *internal.LLMToolsManager, toolName, arguments string) (string, error) {
	if manager == nil {
		return "", fmt.Errorf("tools are not enabled")
	}

	var params map[string]interface{}
	if arguments != "" {
		if err := json.Unmarshal([]byte(arguments), &params); err != nil {
			return "", fmt.Errorf("failed to parse tool arguments: %w", err)
		}
	} else {
		params = make(map[string]interface{})
	}

	return manager.InvokeTool(toolName, params)
}

func createSDKTools(cfg *config.Config) []sdk.ChatCompletionTool {
	if !cfg.Tools.Enabled {
		return nil
	}

	manager := internal.NewLLMToolsManager(cfg)
	toolDefinitions := manager.GetAvailableTools()

	sdkTools := make([]sdk.ChatCompletionTool, len(toolDefinitions))
	for i, toolDef := range toolDefinitions {
		description := toolDef.Description
		sdkTools[i] = sdk.ChatCompletionTool{
			Type: sdk.Function,
			Function: sdk.FunctionObject{
				Name:        toolDef.Name,
				Description: &description,
				Parameters:  (*sdk.FunctionParameters)(&toolDef.Parameters),
			},
		}
	}

	return sdkTools
}

type uiStreamingResult struct {
	fullMessage     *strings.Builder
	firstContent    bool
	usage           *sdk.CompletionUsage
	toolCalls       []sdk.ChatCompletionMessageToolCall
	activeToolCalls map[int]*sdk.ChatCompletionMessageToolCall
	program         *tea.Program
	conversation    *[]sdk.Message
	cfg             *config.Config
	inputModel      *internal.ChatInputModel
	selectedModel   string
}

func createStreamingClient(cfg *config.Config) (sdk.Client, error) {
	baseURL := strings.TrimSuffix(cfg.Gateway.URL, "/")
	if !strings.HasSuffix(baseURL, "/v1") {
		baseURL += "/v1"
	}

	client := sdk.NewClient(&sdk.ClientOptions{
		BaseURL: baseURL,
		APIKey:  cfg.Gateway.APIKey,
	})

	tools := createSDKTools(cfg)
	if len(tools) > 0 {
		client = client.WithTools(&tools)
	}

	return client, nil
}

func processFileReferences(input string) (string, error) {
	fileRefRegex := regexp.MustCompile(`@([\w\./\-_]+(?:\.[\w]+)?)`)
	matches := fileRefRegex.FindAllStringSubmatch(input, -1)

	if len(matches) == 0 {
		return input, nil
	}

	processedInput := input

	for _, match := range matches {
		fullMatch := match[0]
		filePath := match[1]

		content, err := readFileForChat(filePath)
		if err != nil {
			return "", fmt.Errorf("failed to read file '%s': %w", filePath, err)
		}

		replacement := fmt.Sprintf("\n\n--- File: %s ---\n%s\n--- End of %s ---\n", filePath, content, filePath)
		processedInput = strings.Replace(processedInput, fullMatch, replacement, 1)
	}

	return processedInput, nil
}

func readFileForChat(filePath string) (string, error) {
	absPath, err := filepath.Abs(filePath)
	if err != nil {
		return "", fmt.Errorf("failed to resolve file path: %w", err)
	}

	info, err := os.Stat(absPath)
	if os.IsNotExist(err) {
		return "", fmt.Errorf("file does not exist")
	}
	if err != nil {
		return "", fmt.Errorf("failed to access file: %w", err)
	}

	if info.IsDir() {
		return "", fmt.Errorf("path is a directory, not a file")
	}

	const maxFileSize = 100 * 1024
	if info.Size() > maxFileSize {
		return "", fmt.Errorf("file too large (max %d bytes)", maxFileSize)
	}

	content, err := os.ReadFile(absPath)
	if err != nil {
		return "", fmt.Errorf("failed to read file: %w", err)
	}

	return string(content), nil
}

func formatMetricsString(metrics *ChatMetrics) string {
	if metrics == nil {
		return ""
	}

	var parts []string

	duration := metrics.Duration.Round(time.Millisecond)
	parts = append(parts, fmt.Sprintf("Time: %v", duration))

	if metrics.Usage != nil {
		if metrics.Usage.PromptTokens > 0 {
			parts = append(parts, fmt.Sprintf("Input: %d tokens", metrics.Usage.PromptTokens))
		}
		if metrics.Usage.CompletionTokens > 0 {
			parts = append(parts, fmt.Sprintf("Output: %d tokens", metrics.Usage.CompletionTokens))
		}
		if metrics.Usage.TotalTokens > 0 {
			parts = append(parts, fmt.Sprintf("Total: %d tokens", metrics.Usage.TotalTokens))
		}
	}

	return strings.Join(parts, " | ")
}

func sendStreamingChatCompletionToUI(cfg *config.Config, model string, messages []ChatMessage, program *tea.Program, conversation *[]sdk.Message, inputModel *internal.ChatInputModel) (string, []sdk.ChatCompletionMessageToolCall, *ChatMetrics, error) {
	client, err := createStreamingClient(cfg)
	if err != nil {
		return "", nil, nil, err
	}

	ctx := context.Background()
	startTime := time.Now()

	provider, modelName, err := parseProvider(model)
	if err != nil {
		return "", nil, nil, fmt.Errorf("failed to parse provider from model '%s': %w", model, err)
	}

	events, err := client.GenerateContentStream(ctx, provider, modelName, messages)
	if err != nil {
		return "", nil, nil, fmt.Errorf("failed to generate content stream: %w", err)
	}

	result := &uiStreamingResult{
		fullMessage:     &strings.Builder{},
		firstContent:    true,
		activeToolCalls: make(map[int]*sdk.ChatCompletionMessageToolCall),
		program:         program,
		conversation:    conversation,
		cfg:             cfg,
		inputModel:      inputModel,
		selectedModel:   model,
	}

	err = processStreamingEventsToUI(events, result)
	if err != nil {
		return "", nil, nil, err
	}

	finalToolCalls := result.toolCalls

	duration := time.Since(startTime)
	metrics := &ChatMetrics{
		Duration: duration,
		Usage:    result.usage,
	}

	return result.fullMessage.String(), finalToolCalls, metrics, nil
}

func processStreamingEventsToUI(events <-chan sdk.SSEvent, result *uiStreamingResult) error {
	for event := range events {
		// Check for cancellation
		if result.inputModel.IsCancelled() {
			return fmt.Errorf("generation cancelled by user")
		}

		if event.Event == nil {
			continue
		}

		switch *event.Event {
		case sdk.ContentDelta:
			if err := handleContentDeltaToUI(event, result); err != nil {
				return err
			}
		case sdk.StreamEnd:
			handleStreamEndToUI(result)
			return nil
		case "error":
			return handleStreamErrorToUI(event, result)
		}
	}
	return nil
}

func handleContentDeltaToUI(event sdk.SSEvent, result *uiStreamingResult) error {
	if event.Data == nil {
		return nil
	}

	var streamResponse sdk.CreateChatCompletionStreamResponse
	if err := json.Unmarshal(*event.Data, &streamResponse); err != nil {
		return nil
	}

	for _, choice := range streamResponse.Choices {
		handleContentChoiceToUI(choice, result)
		handleToolCallsChoiceToUI(choice, result)
	}

	if streamResponse.Usage != nil {
		result.usage = streamResponse.Usage
		// Update status with token count
		result.program.Send(internal.SetStatusMsg{
			Message: fmt.Sprintf("Generating response... (%d tokens)", streamResponse.Usage.TotalTokens),
			Spinner: true,
		})
	}

	return nil
}

func handleContentChoiceToUI(choice sdk.ChatCompletionStreamChoice, result *uiStreamingResult) {
	if choice.Delta.Content == "" {
		return
	}

	if result.firstContent {
		// Add assistant message to conversation and update UI
		assistantMsg := sdk.Message{
			Role:    sdk.Assistant,
			Content: choice.Delta.Content,
		}
		*result.conversation = append(*result.conversation, assistantMsg)

		// Update UI with new history using model name
		chatHistory := formatConversationForDisplay(*result.conversation, result.selectedModel)
		result.program.Send(internal.UpdateHistoryMsg{History: chatHistory})

		result.firstContent = false
	} else {
		// Update the last message in conversation
		if len(*result.conversation) > 0 {
			lastIdx := len(*result.conversation) - 1
			(*result.conversation)[lastIdx].Content += choice.Delta.Content

			// Update UI with updated history using model name
			chatHistory := formatConversationForDisplay(*result.conversation, result.selectedModel)
			result.program.Send(internal.UpdateHistoryMsg{History: chatHistory})
		}
	}

	result.fullMessage.WriteString(choice.Delta.Content)
}

func handleToolCallsChoiceToUI(choice sdk.ChatCompletionStreamChoice, result *uiStreamingResult) {
	if len(choice.Delta.ToolCalls) == 0 {
		return
	}

	for _, deltaToolCall := range choice.Delta.ToolCalls {
		handleToolCallDeltaToUI(deltaToolCall, result)
	}
}

func handleToolCallDeltaToUI(deltaToolCall sdk.ChatCompletionMessageToolCallChunk, result *uiStreamingResult) {
	index := deltaToolCall.Index

	if result.activeToolCalls[index] == nil {
		// Ensure we have an assistant message in the conversation when tool calls start
		if result.firstContent {
			// Add empty assistant message to conversation since tool calls are starting
			assistantMsg := sdk.Message{
				Role:    sdk.Assistant,
				Content: "",
			}
			*result.conversation = append(*result.conversation, assistantMsg)
			result.firstContent = false
		}

		result.activeToolCalls[index] = &sdk.ChatCompletionMessageToolCall{
			Id:   deltaToolCall.ID,
			Type: sdk.ChatCompletionToolType(deltaToolCall.Type),
			Function: sdk.ChatCompletionMessageToolCallFunction{
				Name:      deltaToolCall.Function.Name,
				Arguments: "",
			},
		}
		if deltaToolCall.Function.Name != "" {
			result.program.Send(internal.SetStatusMsg{
				Message: fmt.Sprintf("🔧 Calling tool: %s", deltaToolCall.Function.Name),
				Spinner: true,
			})
		}
	}

	if deltaToolCall.Function.Arguments != "" {
		result.activeToolCalls[index].Function.Arguments += deltaToolCall.Function.Arguments
	}
}

func handleStreamEndToUI(result *uiStreamingResult) {
	var toolCalls []sdk.ChatCompletionMessageToolCall
	for _, toolCall := range result.activeToolCalls {
		if toolCall.Function.Name != "" {
			result.program.Send(internal.SetStatusMsg{
				Message: fmt.Sprintf("🔧 Tool: %s with arguments: %s", toolCall.Function.Name, toolCall.Function.Arguments),
				Spinner: false,
			})
			toolCalls = append(toolCalls, *toolCall)
		}
	}
	result.toolCalls = toolCalls
}

func handleStreamErrorToUI(event sdk.SSEvent, result *uiStreamingResult) error {
	if event.Data == nil {
		return fmt.Errorf("stream error: unknown error")
	}

	var errResp struct {
		Error string `json:"error"`
	}
	if err := json.Unmarshal(*event.Data, &errResp); err != nil {
		return fmt.Errorf("stream error: failed to parse error response")
	}
	return fmt.Errorf("stream error: %s", errResp.Error)
}

<<<<<<< HEAD
func stopSpinner(result *streamingResult) {
	result.mu.Lock()
	*result.spinnerActive = false
	result.mu.Unlock()
}

func showSpinner(active *bool, mu *sync.Mutex) {
	spinner := []string{"⠋", "⠙", "⠹", "⠸", "⠼", "⠴", "⠦", "⠧", "⠇", "⠏"}
	i := 0

	for {
		mu.Lock()
		if !*active {
			mu.Unlock()
			break
		}
		mu.Unlock()

		fmt.Printf("%s", spinner[i%len(spinner)])
		fmt.Printf("\b")
		i++
		time.Sleep(100 * time.Millisecond)
	}

	fmt.Print(" \b")
}

func processFileReferences(input string) (string, error) {
	fileRefRegex := regexp.MustCompile(`@([\w\./\-_]+(?:\.[\w]+)?)`)
	matches := fileRefRegex.FindAllStringSubmatch(input, -1)

	if len(matches) == 0 {
		return input, nil
	}

	processedInput := input

	for _, match := range matches {
		fullMatch := match[0]
		filePath := match[1]

		content, err := readFileForChat(filePath)
		if err != nil {
			return "", fmt.Errorf("failed to read file '%s': %w", filePath, err)
		}

		replacement := fmt.Sprintf("\n\n--- File: %s ---\n%s\n--- End of %s ---\n", filePath, content, filePath)
		processedInput = strings.Replace(processedInput, fullMatch, replacement, 1)
	}

	return processedInput, nil
}

func readFileForChat(filePath string) (string, error) {
	absPath, err := filepath.Abs(filePath)
	if err != nil {
		return "", fmt.Errorf("failed to resolve file path: %w", err)
	}

	info, err := os.Stat(absPath)
	if os.IsNotExist(err) {
		return "", fmt.Errorf("file does not exist")
	}
	if err != nil {
		return "", fmt.Errorf("failed to access file: %w", err)
	}

	if info.IsDir() {
		return "", fmt.Errorf("path is a directory, not a file")
	}

	const maxFileSize = 100 * 1024
	if info.Size() > maxFileSize {
		return "", fmt.Errorf("file too large (max %d bytes)", maxFileSize)
	}

	content, err := os.ReadFile(absPath)
	if err != nil {
		return "", fmt.Errorf("failed to read file: %w", err)
	}

	return string(content), nil
}

func displayChatMetrics(metrics *ChatMetrics) {
	if metrics == nil {
		return
	}

	fmt.Printf("\n📊 ")

	duration := metrics.Duration.Round(time.Millisecond)
	fmt.Printf("Time: %v", duration)

	if metrics.Usage != nil {
		if metrics.Usage.PromptTokens > 0 {
			fmt.Printf(" | Input: %d tokens", metrics.Usage.PromptTokens)
		}
		if metrics.Usage.CompletionTokens > 0 {
			fmt.Printf(" | Output: %d tokens", metrics.Usage.CompletionTokens)
		}
		if metrics.Usage.TotalTokens > 0 {
			fmt.Printf(" | Total: %d tokens", metrics.Usage.TotalTokens)
		}
	}
}

// scanProjectFiles recursively scans the current directory for files,
// excluding common directories that should not be included
func scanProjectFiles() ([]string, error) {
	var files []string

	// Directories to exclude from scanning
	excludeDirs := map[string]bool{
		".git":         true,
		".github":      true,
		"node_modules": true,
		".infer":       true,
		"vendor":       true,
		".flox":        true,
		"dist":         true,
		"build":        true,
		"bin":          true,
		".vscode":      true,
		".idea":        true,
	}

	// File extensions to exclude
	excludeExts := map[string]bool{
		".exe":   true,
		".bin":   true,
		".dll":   true,
		".so":    true,
		".dylib": true,
		".a":     true,
		".o":     true,
		".obj":   true,
		".pyc":   true,
		".class": true,
		".jar":   true,
		".war":   true,
		".zip":   true,
		".tar":   true,
		".gz":    true,
		".rar":   true,
		".7z":    true,
		".png":   true,
		".jpg":   true,
		".jpeg":  true,
		".gif":   true,
		".bmp":   true,
		".ico":   true,
		".svg":   true,
		".pdf":   true,
		".mov":   true,
		".mp4":   true,
		".avi":   true,
		".mp3":   true,
		".wav":   true,
	}

	cwd, err := os.Getwd()
	if err != nil {
		return nil, fmt.Errorf("failed to get current directory: %w", err)
	}

	err = filepath.WalkDir(cwd, func(path string, d fs.DirEntry, err error) error {
		if err != nil {
			return nil // Skip files with errors
		}

		// Get relative path from current directory
		relPath, err := filepath.Rel(cwd, path)
		if err != nil {
			return nil // Skip if we can't get relative path
		}

		// Skip directories that should be excluded
		if d.IsDir() {
			if excludeDirs[d.Name()] || strings.HasPrefix(d.Name(), ".") && d.Name() != "." {
				return filepath.SkipDir
			}
			return nil
		}

		// Skip files with excluded extensions
		ext := strings.ToLower(filepath.Ext(relPath))
		if excludeExts[ext] {
			return nil
		}

		// Skip very large files (over 1MB)
		if info, err := d.Info(); err == nil && info.Size() > 1024*1024 {
			return nil
		}

		// Only include regular files
		if d.Type().IsRegular() {
			files = append(files, relPath)
		}

		return nil
	})

	if err != nil {
		return nil, fmt.Errorf("failed to scan directory: %w", err)
	}

	// Sort files for consistent ordering
	sort.Strings(files)

	return files, nil
}

// selectFileInteractively shows a dropdown to select a file from the project
func selectFileInteractively() (string, error) {
	files, err := scanProjectFiles()
	if err != nil {
		return "", fmt.Errorf("failed to scan project files: %w", err)
	}

	if len(files) == 0 {
		return "", fmt.Errorf("no files found in the current directory")
	}

	// Add a limit to prevent overwhelming dropdown
	maxFiles := 200
	if len(files) > maxFiles {
		files = files[:maxFiles]
		fmt.Printf("⚠️  Showing first %d files (found %d total)\n", maxFiles, len(files))
	}

	searcher := func(input string, index int) bool {
		file := files[index]
		name := strings.ReplaceAll(strings.ToLower(file), " ", "")
		input = strings.ReplaceAll(strings.ToLower(input), " ", "")
		return strings.Contains(name, input)
	}

	prompt := promptui.Select{
		Label:    "Select a file to include (type to search, ESC to cancel)",
		Items:    files,
		Size:     15,
		Searcher: searcher,
		Templates: &promptui.SelectTemplates{
			Label:    "{{ . }}?",
			Active:   "▶ {{ . | cyan | bold }}",
			Inactive: "  {{ . }}",
			Selected: "✓ Selected file: {{ . | green | bold }}",
		},
	}

	_, result, err := prompt.Run()
	if err != nil {
		if err == promptui.ErrInterrupt {
			return "", fmt.Errorf("file selection cancelled")
		}
		return "", fmt.Errorf("file selection failed: %w", err)
	}

	return result, nil
}

// handleFileReference processes "@" references in user input
func handleFileReference(input string) (string, error) {
	// Check if input is exactly "@" - trigger interactive selection
	if strings.TrimSpace(input) == "@" {
		selectedFile, err := selectFileInteractively()
		if err != nil {
			return "", err
		}
		return "@" + selectedFile, nil
	}

	// Check if input ends with "@" - trigger interactive selection and append
	if strings.HasSuffix(strings.TrimSpace(input), "@") {
		selectedFile, err := selectFileInteractively()
		if err != nil {
			return "", err
		}
		// Remove the trailing @ and append the selected file reference
		trimmed := strings.TrimSpace(input)
		prefix := trimmed[:len(trimmed)-1]
		return prefix + "@" + selectedFile, nil
	}

	// Return input unchanged if no "@" trigger detected
	return input, nil
}

=======
>>>>>>> 2d26b9f4
func compactConversation(conversation []sdk.Message, selectedModel string) error {
	cfg, err := config.LoadConfig("")
	if err != nil {
		return fmt.Errorf("failed to load config: %w", err)
	}

	if len(conversation) == 0 {
		fmt.Println("📝 No conversation to export - conversation history is empty")
		return nil
	}

	outputDir := cfg.Compact.OutputDir
	if outputDir == "" {
		outputDir = ".infer"
	}

	if err := os.MkdirAll(outputDir, 0755); err != nil {
		return fmt.Errorf("failed to create output directory '%s': %w", outputDir, err)
	}

	timestamp := time.Now().Format("20060102-150405")
	filename := fmt.Sprintf("chat-export-%s.md", timestamp)
	filePath := filepath.Join(outputDir, filename)

	var content strings.Builder
	content.WriteString("# Chat Session Export\n\n")
	content.WriteString(fmt.Sprintf("**Model:** %s\n", selectedModel))
	content.WriteString(fmt.Sprintf("**Date:** %s\n", time.Now().Format("2006-01-02 15:04:05")))
	content.WriteString(fmt.Sprintf("**Total Messages:** %d\n\n", len(conversation)))
	content.WriteString("---\n\n")

	for i, msg := range conversation {
		var role string
		switch msg.Role {
		case sdk.User:
			role = "👤 **You**"
		case sdk.Assistant:
			role = "🤖 **Assistant**"
		case sdk.System:
			role = "⚙️ **System**"
		case sdk.Tool:
			role = "🔧 **Tool Result**"
		default:
			role = fmt.Sprintf("**%s**", string(msg.Role))
		}

		content.WriteString(fmt.Sprintf("## Message %d - %s\n\n", i+1, role))

		if msg.Content != "" {
			content.WriteString(msg.Content)
			content.WriteString("\n\n")
		}

		if msg.ToolCalls != nil && len(*msg.ToolCalls) > 0 {
			content.WriteString("### Tool Calls\n\n")
			for _, toolCall := range *msg.ToolCalls {
				content.WriteString(fmt.Sprintf("**Tool:** %s\n\n", toolCall.Function.Name))
				if toolCall.Function.Arguments != "" {
					content.WriteString("**Arguments:**\n```json\n")
					content.WriteString(toolCall.Function.Arguments)
					content.WriteString("\n```\n\n")
				}
			}
		}

		if msg.ToolCallId != nil {
			content.WriteString(fmt.Sprintf("*Tool Call ID: %s*\n\n", *msg.ToolCallId))
		}

		content.WriteString("---\n\n")
	}

	content.WriteString(fmt.Sprintf("*Exported on %s using Inference Gateway CLI*\n", time.Now().Format("2006-01-02 15:04:05")))

	if err := os.WriteFile(filePath, []byte(content.String()), 0644); err != nil {
		return fmt.Errorf("failed to write file '%s': %w", filePath, err)
	}

	absPath, err := filepath.Abs(filePath)
	if err != nil {
		absPath = filePath
	}

	fmt.Printf("📝 Conversation exported successfully to: %s\n", absPath)
	fmt.Printf("📊 Exported %d message(s) from chat session with %s\n", len(conversation), selectedModel)

	return nil
}

func formatConversationForDisplay(conversation []sdk.Message, selectedModel string) []string {
	var history []string

	for _, msg := range conversation {
		var role string
		var content string

		switch msg.Role {
		case sdk.User:
			role = "👤 You"
		case sdk.Assistant:
			role = fmt.Sprintf("🤖 %s", selectedModel)
		case sdk.System:
			role = "⚙️ System"
		case sdk.Tool:
			role = "🔧 Tool"
		default:
			role = string(msg.Role)
		}

		content = msg.Content

		content = strings.ReplaceAll(content, "\r\n", "\n")
		content = strings.ReplaceAll(content, "\r", "\n")

		if content != "" {
			history = append(history, fmt.Sprintf("%s: %s", role, content))
		}

		if msg.ToolCalls != nil && len(*msg.ToolCalls) > 0 {
			for _, toolCall := range *msg.ToolCalls {
				history = append(history, fmt.Sprintf("🔧 Tool Call: %s", toolCall.Function.Name))
			}
		}
	}

	return history
}

func init() {
	rootCmd.AddCommand(chatCmd)
}<|MERGE_RESOLUTION|>--- conflicted
+++ resolved
@@ -76,12 +76,6 @@
 		return fmt.Errorf("model selection failed: %w", err)
 	}
 
-<<<<<<< HEAD
-	fmt.Printf("\n🤖 Starting chat session with %s\n", selectedModel)
-	fmt.Println("Commands: '/exit' to quit, '/clear' for history, '/compact' to export, '/help' for all")
-	fmt.Println("Commands are processed immediately and won't be sent to the model")
-	fmt.Println("📁 File references: Type '@' alone to select files interactively, or use @filename directly")
-=======
 	var conversation []sdk.Message
 
 	inputModel := internal.NewChatInputModel()
@@ -96,7 +90,6 @@
 		fmt.Sprintf("🤖 Chat session started with %s", selectedModel),
 		"💡 Type '/help' or '?' for commands • Use @filename for file references",
 	}
->>>>>>> 2d26b9f4
 
 	if cfg.Tools.Enabled {
 		toolCount := len(createSDKTools(cfg))
@@ -378,38 +371,6 @@
 	fmt.Println()
 }
 
-<<<<<<< HEAD
-func showChatHelp() {
-	fmt.Println("💬 Chat Session Commands:")
-	fmt.Println()
-	fmt.Println("Chat Commands:")
-	fmt.Println("  /exit, /quit     - Exit the chat session")
-	fmt.Println("  /clear           - Clear conversation history")
-	fmt.Println("  /history         - Show conversation history")
-	fmt.Println("  /models          - Show current and available models")
-	fmt.Println("  /switch          - Switch to a different model")
-	fmt.Println("  /compact         - Export conversation to markdown file")
-	fmt.Println("  /help            - Show this help")
-	fmt.Println()
-	fmt.Println("File References:")
-	fmt.Println("  @                - Interactive file selector dropdown (NEW!)")
-	fmt.Println("  @filename.txt    - Include contents of filename.txt in your message")
-	fmt.Println("  @./config.yaml   - Include contents of config.yaml from current directory")
-	fmt.Println("  @../README.md    - Include contents of README.md from parent directory")
-	fmt.Println("  Maximum file size: 100KB")
-	fmt.Println()
-	fmt.Println("Tool Usage:")
-	fmt.Println("  Models can invoke available tools automatically during conversation")
-	fmt.Println("  Use 'infer tools list' to see whitelisted commands")
-	fmt.Println("  Use 'infer tools enable/disable' to control tool access")
-	fmt.Println("  Tools execute securely with command whitelisting")
-	fmt.Println()
-	fmt.Println("Input Tips:")
-	fmt.Println("  End line with '\\' for multi-line input")
-	fmt.Println("  Press Ctrl+C to interrupt")
-	fmt.Println("  Press Ctrl+D to exit")
-	fmt.Println()
-=======
 func showHelpScreen() {
 	helpViewer := internal.NewHelpViewerModel()
 	program := tea.NewProgram(helpViewer, tea.WithAltScreen())
@@ -418,7 +379,6 @@
 	if err != nil {
 		fmt.Printf("Error displaying help: %v\n", err)
 	}
->>>>>>> 2d26b9f4
 }
 
 // ChatMetrics holds timing and token usage information
@@ -786,114 +746,6 @@
 		return fmt.Errorf("stream error: failed to parse error response")
 	}
 	return fmt.Errorf("stream error: %s", errResp.Error)
-}
-
-<<<<<<< HEAD
-func stopSpinner(result *streamingResult) {
-	result.mu.Lock()
-	*result.spinnerActive = false
-	result.mu.Unlock()
-}
-
-func showSpinner(active *bool, mu *sync.Mutex) {
-	spinner := []string{"⠋", "⠙", "⠹", "⠸", "⠼", "⠴", "⠦", "⠧", "⠇", "⠏"}
-	i := 0
-
-	for {
-		mu.Lock()
-		if !*active {
-			mu.Unlock()
-			break
-		}
-		mu.Unlock()
-
-		fmt.Printf("%s", spinner[i%len(spinner)])
-		fmt.Printf("\b")
-		i++
-		time.Sleep(100 * time.Millisecond)
-	}
-
-	fmt.Print(" \b")
-}
-
-func processFileReferences(input string) (string, error) {
-	fileRefRegex := regexp.MustCompile(`@([\w\./\-_]+(?:\.[\w]+)?)`)
-	matches := fileRefRegex.FindAllStringSubmatch(input, -1)
-
-	if len(matches) == 0 {
-		return input, nil
-	}
-
-	processedInput := input
-
-	for _, match := range matches {
-		fullMatch := match[0]
-		filePath := match[1]
-
-		content, err := readFileForChat(filePath)
-		if err != nil {
-			return "", fmt.Errorf("failed to read file '%s': %w", filePath, err)
-		}
-
-		replacement := fmt.Sprintf("\n\n--- File: %s ---\n%s\n--- End of %s ---\n", filePath, content, filePath)
-		processedInput = strings.Replace(processedInput, fullMatch, replacement, 1)
-	}
-
-	return processedInput, nil
-}
-
-func readFileForChat(filePath string) (string, error) {
-	absPath, err := filepath.Abs(filePath)
-	if err != nil {
-		return "", fmt.Errorf("failed to resolve file path: %w", err)
-	}
-
-	info, err := os.Stat(absPath)
-	if os.IsNotExist(err) {
-		return "", fmt.Errorf("file does not exist")
-	}
-	if err != nil {
-		return "", fmt.Errorf("failed to access file: %w", err)
-	}
-
-	if info.IsDir() {
-		return "", fmt.Errorf("path is a directory, not a file")
-	}
-
-	const maxFileSize = 100 * 1024
-	if info.Size() > maxFileSize {
-		return "", fmt.Errorf("file too large (max %d bytes)", maxFileSize)
-	}
-
-	content, err := os.ReadFile(absPath)
-	if err != nil {
-		return "", fmt.Errorf("failed to read file: %w", err)
-	}
-
-	return string(content), nil
-}
-
-func displayChatMetrics(metrics *ChatMetrics) {
-	if metrics == nil {
-		return
-	}
-
-	fmt.Printf("\n📊 ")
-
-	duration := metrics.Duration.Round(time.Millisecond)
-	fmt.Printf("Time: %v", duration)
-
-	if metrics.Usage != nil {
-		if metrics.Usage.PromptTokens > 0 {
-			fmt.Printf(" | Input: %d tokens", metrics.Usage.PromptTokens)
-		}
-		if metrics.Usage.CompletionTokens > 0 {
-			fmt.Printf(" | Output: %d tokens", metrics.Usage.CompletionTokens)
-		}
-		if metrics.Usage.TotalTokens > 0 {
-			fmt.Printf(" | Total: %d tokens", metrics.Usage.TotalTokens)
-		}
-	}
 }
 
 // scanProjectFiles recursively scans the current directory for files,
@@ -1021,40 +873,27 @@
 		fmt.Printf("⚠️  Showing first %d files (found %d total)\n", maxFiles, len(files))
 	}
 
-	searcher := func(input string, index int) bool {
-		file := files[index]
-		name := strings.ReplaceAll(strings.ToLower(file), " ", "")
-		input = strings.ReplaceAll(strings.ToLower(input), " ", "")
-		return strings.Contains(name, input)
-	}
-
-	prompt := promptui.Select{
-		Label:    "Select a file to include (type to search, ESC to cancel)",
-		Items:    files,
-		Size:     15,
-		Searcher: searcher,
-		Templates: &promptui.SelectTemplates{
-			Label:    "{{ . }}?",
-			Active:   "▶ {{ . | cyan | bold }}",
-			Inactive: "  {{ . }}",
-			Selected: "✓ Selected file: {{ . | green | bold }}",
-		},
-	}
-
-	_, result, err := prompt.Run()
-	if err != nil {
-		if err == promptui.ErrInterrupt {
-			return "", fmt.Errorf("file selection cancelled")
-		}
+	fileSelector := internal.NewFileSelectorModel(files)
+	program := tea.NewProgram(fileSelector)
+
+	_, err = program.Run()
+	if err != nil {
 		return "", fmt.Errorf("file selection failed: %w", err)
 	}
 
-	return result, nil
+	if fileSelector.IsCancelled() {
+		return "", fmt.Errorf("file selection cancelled")
+	}
+
+	if !fileSelector.IsSelected() {
+		return "", fmt.Errorf("no file was selected")
+	}
+
+	return fileSelector.GetSelected(), nil
 }
 
 // handleFileReference processes "@" references in user input
 func handleFileReference(input string) (string, error) {
-	// Check if input is exactly "@" - trigger interactive selection
 	if strings.TrimSpace(input) == "@" {
 		selectedFile, err := selectFileInteractively()
 		if err != nil {
@@ -1063,24 +902,20 @@
 		return "@" + selectedFile, nil
 	}
 
-	// Check if input ends with "@" - trigger interactive selection and append
 	if strings.HasSuffix(strings.TrimSpace(input), "@") {
 		selectedFile, err := selectFileInteractively()
 		if err != nil {
 			return "", err
 		}
-		// Remove the trailing @ and append the selected file reference
+
 		trimmed := strings.TrimSpace(input)
 		prefix := trimmed[:len(trimmed)-1]
 		return prefix + "@" + selectedFile, nil
 	}
 
-	// Return input unchanged if no "@" trigger detected
 	return input, nil
 }
 
-=======
->>>>>>> 2d26b9f4
 func compactConversation(conversation []sdk.Message, selectedModel string) error {
 	cfg, err := config.LoadConfig("")
 	if err != nil {
