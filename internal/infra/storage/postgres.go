--- conflicted
+++ resolved
@@ -7,12 +7,9 @@
 	"fmt"
 	"time"
 
-<<<<<<< HEAD
-	"github.com/inference-gateway/cli/internal/domain"
-	"github.com/inference-gateway/cli/internal/infra/storage/migrations"
-=======
+	migrations "github.com/inference-gateway/cli/internal/infra/storage/migrations"
 	domain "github.com/inference-gateway/cli/internal/domain"
->>>>>>> a788d870
+
 	_ "github.com/lib/pq"
 )
 
@@ -21,11 +18,6 @@
 	db *sql.DB
 }
 
-<<<<<<< HEAD
-// DB returns the underlying database connection
-func (s *PostgresStorage) DB() *sql.DB {
-	return s.db
-=======
 // verifyPostgresAvailable checks if PostgreSQL is available
 func verifyPostgresAvailable(config PostgresConfig) error {
 	dsn := fmt.Sprintf("host=%s port=%d user=%s password=%s dbname=%s sslmode=%s",
@@ -54,7 +46,6 @@
 	}
 
 	return nil
->>>>>>> a788d870
 }
 
 // NewPostgresStorage creates a new PostgreSQL storage instance
@@ -89,7 +80,6 @@
 	return storage, nil
 }
 
-<<<<<<< HEAD
 // runMigrations applies all pending database migrations
 func (s *PostgresStorage) runMigrations(ctx context.Context) error {
 	runner := migrations.NewMigrationRunner(s.db, "postgres")
@@ -108,7 +98,8 @@
 		// Migrations were applied, but we don't log here as this is a library
 		_ = appliedCount
 	}
-=======
+}
+
 // createTables creates the necessary tables for conversation storage
 func (s *PostgresStorage) createTables(ctx context.Context) error {
 	schema := `
@@ -159,7 +150,6 @@
 	`
 
 	_, _ = s.db.ExecContext(ctx, migrationSchema)
->>>>>>> a788d870
 
 	return nil
 }
