package storage

import (
	"context"
	"database/sql"
	"encoding/json"
	"fmt"
	"os"
	"path/filepath"
	"time"

	domain "github.com/inference-gateway/cli/internal/domain"
<<<<<<< HEAD
	"github.com/inference-gateway/cli/internal/infra/storage/migrations"
	_ "modernc.org/sqlite"
=======
	_ "github.com/mattn/go-sqlite3"
>>>>>>> a788d870
)

// SQLiteStorage implements ConversationStorage using SQLite
type SQLiteStorage struct {
	db   *sql.DB
	path string
}

// DB returns the underlying database connection
func (s *SQLiteStorage) DB() *sql.DB {
	return s.db
}

// NewSQLiteStorage creates a new SQLite storage instance
func NewSQLiteStorage(config SQLiteConfig) (*SQLiteStorage, error) {
	if err := verifySQLiteAvailable(); err != nil {
		return nil, err
	}

	dir := filepath.Dir(config.Path)
	if err := os.MkdirAll(dir, 0755); err != nil {
		return nil, fmt.Errorf("failed to create directory %s: %w", dir, err)
	}

	db, err := sql.Open("sqlite3", config.Path+"?_journal_mode=WAL&_synchronous=NORMAL&_cache_size=1000&_timeout=30000&_busy_timeout=30000")
	if err != nil {
		return nil, fmt.Errorf("failed to open SQLite database: %w", err)
	}

	db.SetMaxOpenConns(1)
	db.SetMaxIdleConns(1)
	db.SetConnMaxLifetime(time.Hour)

	storage := &SQLiteStorage{
		db:   db,
		path: config.Path,
	}

	if err := storage.runMigrations(); err != nil {
		_ = db.Close()
		return nil, fmt.Errorf("failed to run migrations: %w", err)
	}

	return storage, nil
}

<<<<<<< HEAD
// runMigrations applies all pending database migrations
func (s *SQLiteStorage) runMigrations() error {
	ctx := context.Background()
	runner := migrations.NewMigrationRunner(s.db, "sqlite")

	// Get all SQLite migrations
	allMigrations := migrations.GetSQLiteMigrations()

	// Apply migrations
	appliedCount, err := runner.ApplyMigrations(ctx, allMigrations)
=======
// verifySQLiteAvailable checks if SQLite is available on the system
func verifySQLiteAvailable() error {
	db, err := sql.Open("sqlite3", ":memory:")
	if err != nil {
		return fmt.Errorf("SQLite driver not available: %w\n\n"+
			"System SQLite library is required. Install:\n"+
			"  Ubuntu/Debian: sudo apt-get install libsqlite3-0\n"+
			"  RHEL/CentOS:   sudo yum install sqlite\n"+
			"  macOS:         brew install sqlite3 (or use system SQLite)\n"+
			"  Windows:       Download from https://www.sqlite.org/download.html", err)
	}
	defer func() { _ = db.Close() }()

	if err := db.Ping(); err != nil {
		return fmt.Errorf("SQLite connection test failed: %w", err)
	}

	return nil
}

// createTables creates the simplified single-table conversation storage
func (s *SQLiteStorage) createTables() error {
	var hasCorrectSchema int
	err := s.db.QueryRow(`
		SELECT COUNT(*) FROM sqlite_master
		WHERE type='table' AND name='conversations'
		AND sql LIKE '%messages TEXT NOT NULL%'
		AND sql LIKE '%models TEXT%'
		AND sql LIKE '%tags TEXT%'
		AND sql LIKE '%summary TEXT%'
	`).Scan(&hasCorrectSchema)
>>>>>>> a788d870
	if err != nil {
		return fmt.Errorf("failed to apply migrations: %w", err)
	}

	// Log applied migrations count (only if any were applied)
	if appliedCount > 0 {
		// Migrations were applied, but we don't log here as this is a library
		_ = appliedCount
	}

	return nil
}

// SaveConversation saves a conversation with its entries using simplified schema
func (s *SQLiteStorage) SaveConversation(ctx context.Context, conversationID string, entries []domain.ConversationEntry, metadata ConversationMetadata) error {
	modelsUsed := make(map[string]bool)

	for _, entry := range entries {
		if entry.Model != "" {
			modelsUsed[entry.Model] = true
		}
	}

	messagesJSON, err := json.Marshal(entries)
	if err != nil {
		return fmt.Errorf("failed to marshal messages: %w", err)
	}

	var models []string
	for model := range modelsUsed {
		models = append(models, model)
	}
	modelsJSON, err := json.Marshal(models)
	if err != nil {
		return fmt.Errorf("failed to marshal models: %w", err)
	}

	tagsJSON, err := json.Marshal(metadata.Tags)
	if err != nil {
		return fmt.Errorf("failed to marshal tags: %w", err)
	}

	var optimizedMessagesJSON []byte
	if len(metadata.OptimizedMessages) > 0 {
		optimizedMessagesJSON, err = json.Marshal(metadata.OptimizedMessages)
		if err != nil {
			return fmt.Errorf("failed to marshal optimized messages: %w", err)
		}
	}

	totalInputTokens := metadata.TokenStats.TotalInputTokens
	totalOutputTokens := metadata.TokenStats.TotalOutputTokens
	requestCount := metadata.TokenStats.RequestCount

	costStatsJSON, err := json.Marshal(metadata.CostStats)
	if err != nil {
		return fmt.Errorf("failed to marshal cost stats: %w", err)
	}

	var optimizedMessagesStr *string
	if len(optimizedMessagesJSON) > 0 {
		str := string(optimizedMessagesJSON)
		optimizedMessagesStr = &str
	}

	_, err = s.db.ExecContext(ctx, `
		INSERT INTO conversations (id, title, count, messages, optimized_messages, total_input_tokens, total_output_tokens,
		                          request_count, cost_stats, models, tags, summary, title_generated, title_invalidated, title_generation_time,
		                          created_at, updated_at)
		VALUES (?, ?, ?, ?, ?, ?, ?, ?, ?, ?, ?, ?, ?, ?, ?, ?, ?)
		ON CONFLICT(id) DO UPDATE SET
			title = excluded.title,
			count = excluded.count,
			messages = excluded.messages,
			optimized_messages = excluded.optimized_messages,
			total_input_tokens = excluded.total_input_tokens,
			total_output_tokens = excluded.total_output_tokens,
			request_count = excluded.request_count,
			cost_stats = excluded.cost_stats,
			models = excluded.models,
			tags = excluded.tags,
			summary = excluded.summary,
			title_generated = excluded.title_generated,
			title_invalidated = excluded.title_invalidated,
			title_generation_time = excluded.title_generation_time,
			updated_at = excluded.updated_at
	`, conversationID, metadata.Title, len(entries), string(messagesJSON), optimizedMessagesStr, totalInputTokens, totalOutputTokens,
		requestCount, string(costStatsJSON), string(modelsJSON), string(tagsJSON), metadata.Summary, metadata.TitleGenerated, metadata.TitleInvalidated,
		metadata.TitleGenerationTime, metadata.CreatedAt.Format(time.RFC3339), metadata.UpdatedAt.Format(time.RFC3339))
	if err != nil {
		return fmt.Errorf("failed to save conversation: %w", err)
	}

	return nil
}

// LoadConversation loads a conversation by its ID using simplified schema
func (s *SQLiteStorage) LoadConversation(ctx context.Context, conversationID string) ([]domain.ConversationEntry, ConversationMetadata, error) {
	metadata, messagesJSON, optimizedMessagesJSON, err := s.loadConversationMetadata(ctx, conversationID)
	if err != nil {
		return nil, metadata, err
	}

	if optimizedMessagesJSON.Valid && optimizedMessagesJSON.String != "" {
		if err := json.Unmarshal([]byte(optimizedMessagesJSON.String), &metadata.OptimizedMessages); err != nil {
			return nil, metadata, fmt.Errorf("failed to unmarshal optimized messages: %w", err)
		}
	}

	var entries []domain.ConversationEntry
	if err := json.Unmarshal([]byte(messagesJSON), &entries); err != nil {
		return nil, metadata, fmt.Errorf("failed to unmarshal messages: %w", err)
	}

	return entries, metadata, nil
}

// loadConversationMetadata loads the metadata for a conversation
func (s *SQLiteStorage) loadConversationMetadata(ctx context.Context, conversationID string) (ConversationMetadata, string, sql.NullString, error) {
	var metadata ConversationMetadata
	var messagesJSON, modelsJSON, tagsJSON, costStatsJSON string
	var optimizedMessagesJSON sql.NullString
	var totalInputTokens, totalOutputTokens, requestCount int
	var titleGenerationTime sql.NullTime

	err := s.db.QueryRowContext(ctx, `
		SELECT id, title, count, messages, optimized_messages, total_input_tokens, total_output_tokens,
		       request_count, cost_stats, models, tags, summary, title_generated, title_invalidated, title_generation_time,
		       created_at, updated_at
		FROM conversations WHERE id = ?
	`, conversationID).Scan(
		&metadata.ID, &metadata.Title, &metadata.MessageCount,
		&messagesJSON, &optimizedMessagesJSON, &totalInputTokens, &totalOutputTokens,
		&requestCount, &costStatsJSON, &modelsJSON, &tagsJSON, &metadata.Summary,
		&metadata.TitleGenerated, &metadata.TitleInvalidated, &titleGenerationTime,
		&metadata.CreatedAt, &metadata.UpdatedAt,
	)
	if err != nil {
		if err == sql.ErrNoRows {
			return metadata, "", optimizedMessagesJSON, fmt.Errorf("conversation not found: %s", conversationID)
		}
		return metadata, "", optimizedMessagesJSON, fmt.Errorf("failed to load conversation: %w", err)
	}

	metadata.TokenStats = domain.SessionTokenStats{
		TotalInputTokens:  totalInputTokens,
		TotalOutputTokens: totalOutputTokens,
		TotalTokens:       totalInputTokens + totalOutputTokens,
		RequestCount:      requestCount,
	}

	if costStatsJSON != "" && costStatsJSON != "{}" {
		if err := json.Unmarshal([]byte(costStatsJSON), &metadata.CostStats); err != nil {
			metadata.CostStats = domain.SessionCostStats{}
		}
	}

	var models []string
	if modelsJSON != "" && modelsJSON != "[]" {
		if err := json.Unmarshal([]byte(modelsJSON), &models); err == nil && len(models) > 0 {
			metadata.Model = models[0]
		}
	}

	if tagsJSON != "" && tagsJSON != "[]" {
		_ = json.Unmarshal([]byte(tagsJSON), &metadata.Tags)
	}

	if titleGenerationTime.Valid {
		metadata.TitleGenerationTime = &titleGenerationTime.Time
	}

	return metadata, messagesJSON, optimizedMessagesJSON, nil
}

// ListConversations returns a list of conversation summaries
func (s *SQLiteStorage) ListConversations(ctx context.Context, limit, offset int) ([]ConversationSummary, error) {
	rows, err := s.db.QueryContext(ctx, `
		SELECT id, title, created_at, updated_at, count, total_input_tokens, total_output_tokens, request_count, cost_stats
		FROM conversations
		ORDER BY updated_at DESC
		LIMIT ? OFFSET ?
	`, limit, offset)
	if err != nil {
		return nil, fmt.Errorf("failed to query conversations: %w", err)
	}
	defer func() { _ = rows.Close() }()

	var summaries []ConversationSummary
	for rows.Next() {
		var summary ConversationSummary
		var totalInputTokens, totalOutputTokens, requestCount int
		var costStatsJSON string

		err := rows.Scan(
			&summary.ID, &summary.Title, &summary.CreatedAt, &summary.UpdatedAt,
			&summary.MessageCount, &totalInputTokens, &totalOutputTokens, &requestCount, &costStatsJSON,
		)
		if err != nil {
			return nil, fmt.Errorf("failed to scan conversation: %w", err)
		}

		summary.TokenStats = domain.SessionTokenStats{
			TotalInputTokens:  totalInputTokens,
			TotalOutputTokens: totalOutputTokens,
			TotalTokens:       totalInputTokens + totalOutputTokens,
			RequestCount:      requestCount,
		}

		if costStatsJSON != "" && costStatsJSON != "{}" {
			if err := json.Unmarshal([]byte(costStatsJSON), &summary.CostStats); err != nil {
				summary.CostStats = domain.SessionCostStats{}
			}
		}

		summaries = append(summaries, summary)
	}

	return summaries, rows.Err()
}

// ListConversationsNeedingTitles returns conversations that need title generation
func (s *SQLiteStorage) ListConversationsNeedingTitles(ctx context.Context, limit int) ([]ConversationSummary, error) {
	rows, err := s.db.QueryContext(ctx, `
		SELECT id, title, created_at, updated_at, count, total_input_tokens, total_output_tokens,
		       models, tags, summary, title_generated, title_invalidated, title_generation_time
		FROM conversations
		WHERE (title_generated = FALSE OR title_invalidated = TRUE)
		  AND count >= 2  -- Only conversations with at least 2 messages (user + assistant)
		ORDER BY updated_at DESC
		LIMIT ?
	`, limit)
	if err != nil {
		return nil, fmt.Errorf("failed to query conversations needing titles: %w", err)
	}
	defer func() { _ = rows.Close() }()

	var summaries []ConversationSummary
	for rows.Next() {
		var summary ConversationSummary
		var totalInputTokens, totalOutputTokens int
		var modelsJSON, tagsJSON string
		var titleGenerationTime sql.NullTime

		err := rows.Scan(
			&summary.ID, &summary.Title, &summary.CreatedAt, &summary.UpdatedAt,
			&summary.MessageCount, &totalInputTokens, &totalOutputTokens,
			&modelsJSON, &tagsJSON, &summary.Summary,
			&summary.TitleGenerated, &summary.TitleInvalidated, &titleGenerationTime,
		)
		if err != nil {
			return nil, fmt.Errorf("failed to scan conversation: %w", err)
		}

		summary.TokenStats = domain.SessionTokenStats{
			TotalInputTokens:  totalInputTokens,
			TotalOutputTokens: totalOutputTokens,
			TotalTokens:       totalInputTokens + totalOutputTokens,
			RequestCount:      summary.MessageCount / 2,
		}

		var models []string
		if modelsJSON != "" && modelsJSON != "[]" {
			if err := json.Unmarshal([]byte(modelsJSON), &models); err == nil && len(models) > 0 {
				summary.Model = models[0]
			}
		}

		if tagsJSON != "" && tagsJSON != "[]" {
			_ = json.Unmarshal([]byte(tagsJSON), &summary.Tags)
		}

		if titleGenerationTime.Valid {
			summary.TitleGenerationTime = &titleGenerationTime.Time
		}

		summaries = append(summaries, summary)
	}

	return summaries, rows.Err()
}

// DeleteConversation removes a conversation by its ID
func (s *SQLiteStorage) DeleteConversation(ctx context.Context, conversationID string) error {
	result, err := s.db.ExecContext(ctx, "DELETE FROM conversations WHERE id = ?", conversationID)
	if err != nil {
		return fmt.Errorf("failed to delete conversation: %w", err)
	}

	rowsAffected, err := result.RowsAffected()
	if err != nil {
		return fmt.Errorf("failed to get rows affected: %w", err)
	}

	if rowsAffected == 0 {
		return fmt.Errorf("conversation not found: %s", conversationID)
	}

	return nil
}

// UpdateConversationMetadata updates metadata for a conversation
func (s *SQLiteStorage) UpdateConversationMetadata(ctx context.Context, conversationID string, metadata ConversationMetadata) error {
	tagsJSON, err := json.Marshal(metadata.Tags)
	if err != nil {
		return fmt.Errorf("failed to marshal tags: %w", err)
	}

	costStatsJSON, err := json.Marshal(metadata.CostStats)
	if err != nil {
		return fmt.Errorf("failed to marshal cost stats: %w", err)
	}

	modelsJSON := "[]"
	if metadata.Model != "" {
		models := []string{metadata.Model}
		if modelsData, err := json.Marshal(models); err == nil {
			modelsJSON = string(modelsData)
		}
	}

	result, err := s.db.ExecContext(ctx, `
		UPDATE conversations
		SET title = ?, updated_at = ?, models = ?, tags = ?, summary = ?,
		    total_input_tokens = ?, total_output_tokens = ?, request_count = ?, cost_stats = ?,
		    title_generated = ?, title_invalidated = ?, title_generation_time = ?
		WHERE id = ?
	`, metadata.Title, metadata.UpdatedAt, modelsJSON, string(tagsJSON), metadata.Summary,
		metadata.TokenStats.TotalInputTokens, metadata.TokenStats.TotalOutputTokens, metadata.TokenStats.RequestCount, string(costStatsJSON),
		metadata.TitleGenerated, metadata.TitleInvalidated, metadata.TitleGenerationTime, conversationID)
	if err != nil {
		return fmt.Errorf("failed to update conversation metadata: %w", err)
	}

	rowsAffected, err := result.RowsAffected()
	if err != nil {
		return fmt.Errorf("failed to get rows affected: %w", err)
	}

	if rowsAffected == 0 {
		return fmt.Errorf("conversation not found: %s", conversationID)
	}

	return nil
}

// Close closes the database connection
func (s *SQLiteStorage) Close() error {
	if s.db != nil {
		return s.db.Close()
	}
	return nil
}

// Health checks if the database is reachable and functional
func (s *SQLiteStorage) Health(ctx context.Context) error {
	if s.db == nil {
		return fmt.Errorf("database connection is nil")
	}

	if err := s.db.PingContext(ctx); err != nil {
		return fmt.Errorf("database ping failed: %w", err)
	}

	var result int
	if err := s.db.QueryRowContext(ctx, "SELECT 1").Scan(&result); err != nil {
		return fmt.Errorf("database query test failed: %w", err)
	}

	return nil
}<|MERGE_RESOLUTION|>--- conflicted
+++ resolved
@@ -10,12 +10,8 @@
 	"time"
 
 	domain "github.com/inference-gateway/cli/internal/domain"
-<<<<<<< HEAD
-	"github.com/inference-gateway/cli/internal/infra/storage/migrations"
-	_ "modernc.org/sqlite"
-=======
+	migrations "github.com/inference-gateway/cli/internal/infra/storage/migrations"
 	_ "github.com/mattn/go-sqlite3"
->>>>>>> a788d870
 )
 
 // SQLiteStorage implements ConversationStorage using SQLite
@@ -62,7 +58,6 @@
 	return storage, nil
 }
 
-<<<<<<< HEAD
 // runMigrations applies all pending database migrations
 func (s *SQLiteStorage) runMigrations() error {
 	ctx := context.Background()
@@ -73,7 +68,8 @@
 
 	// Apply migrations
 	appliedCount, err := runner.ApplyMigrations(ctx, allMigrations)
-=======
+}
+  
 // verifySQLiteAvailable checks if SQLite is available on the system
 func verifySQLiteAvailable() error {
 	db, err := sql.Open("sqlite3", ":memory:")
@@ -105,7 +101,6 @@
 		AND sql LIKE '%tags TEXT%'
 		AND sql LIKE '%summary TEXT%'
 	`).Scan(&hasCorrectSchema)
->>>>>>> a788d870
 	if err != nil {
 		return fmt.Errorf("failed to apply migrations: %w", err)
 	}
