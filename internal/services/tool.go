package services

import (
	"context"
	"fmt"
	"io/fs"
	"os"
	"os/exec"
	"path/filepath"
	"regexp"
	"strings"
	"time"

	"github.com/inference-gateway/cli/config"
	"github.com/inference-gateway/cli/internal/domain"
)

// Internal result types for backwards compatibility with existing methods
type ToolResult struct {
	Command  string `json:"command"`
	Output   string `json:"output"`
	Error    string `json:"error,omitempty"`
	ExitCode int    `json:"exit_code"`
	Duration string `json:"duration"`
}

type FileReadResult struct {
	FilePath  string `json:"file_path"`
	Content   string `json:"content"`
	Size      int64  `json:"size"`
	StartLine int    `json:"start_line,omitempty"`
	EndLine   int    `json:"end_line,omitempty"`
	Error     string `json:"error,omitempty"`
}

// FileSearchResult represents the result of a file search operation
type FileSearchResult struct {
	Pattern  string            `json:"pattern"`
	Matches  []FileSearchMatch `json:"matches"`
	Total    int               `json:"total"`
	Duration string            `json:"duration"`
	Error    string            `json:"error,omitempty"`
}

// FileSearchMatch represents a single file match
type FileSearchMatch struct {
	Path    string `json:"path"`
	Size    int64  `json:"size"`
	IsDir   bool   `json:"is_dir"`
	RelPath string `json:"rel_path"`
}

// LLMToolService implements ToolService with direct tool execution
type LLMToolService struct {
	config           *config.Config
	fileService      domain.FileService
	fetchService     domain.FetchService
	webSearchService domain.WebSearchService
	enabled          bool
}

// NewLLMToolService creates a new LLM tool service
func NewLLMToolService(cfg *config.Config, fileService domain.FileService, fetchService domain.FetchService, webSearchService domain.WebSearchService) *LLMToolService {
	return &LLMToolService{
		config:           cfg,
		fileService:      fileService,
		fetchService:     fetchService,
		webSearchService: webSearchService,
		enabled:          cfg.Tools.Enabled,
	}
}

func (s *LLMToolService) ListTools() []domain.ToolDefinition {
	if !s.enabled {
		return []domain.ToolDefinition{}
	}

	tools := []domain.ToolDefinition{
		{
			Name:        "Bash",
			Description: "Execute whitelisted bash commands securely",
			Parameters: map[string]interface{}{
				"type": "object",
				"properties": map[string]interface{}{
					"command": map[string]interface{}{
						"type":        "string",
						"description": "The bash command to execute",
					},
					"format": map[string]interface{}{
						"type":        "string",
						"description": "Output format (text or json)",
						"enum":        []string{"text", "json"},
						"default":     "text",
					},
				},
				"required": []string{"command"},
			},
		},
		{
			Name:        "Read",
			Description: "Read file content from the filesystem with optional line range",
			Parameters: map[string]interface{}{
				"type": "object",
				"properties": map[string]interface{}{
					"file_path": map[string]interface{}{
						"type":        "string",
						"description": "The path to the file to read",
					},
					"start_line": map[string]interface{}{
						"type":        "integer",
						"description": "Starting line number (1-indexed, optional)",
						"minimum":     1,
					},
					"end_line": map[string]interface{}{
						"type":        "integer",
						"description": "Ending line number (1-indexed, optional)",
						"minimum":     1,
					},
					"format": map[string]interface{}{
						"type":        "string",
						"description": "Output format (text or json)",
						"enum":        []string{"text", "json"},
						"default":     "text",
					},
				},
				"required": []string{"file_path"},
			},
		},
		{
			Name:        "FileSearch",
			Description: "Search for files in the filesystem using regex patterns on file names and paths. Useful for finding files before reading them. Examples: 'search for config files' -> \".*config.*\\.(yaml|yml|json)$\", 'find Go source files' -> \"\\.go$\", 'locate test files' -> \".*test.*\\.go$\"",
			Parameters: map[string]interface{}{
				"type": "object",
				"properties": map[string]interface{}{
					"pattern": map[string]interface{}{
						"type":        "string",
						"description": "Regex pattern to match against file paths. Examples: \"\\.go$\" (Go files), \".*config.*\" (files with 'config' in name), \"^cmd/.*\\.go$\" (Go files in cmd directory)",
					},
					"include_dirs": map[string]interface{}{
						"type":        "boolean",
						"description": "Whether to include directories in search results (default: false)",
						"default":     false,
					},
					"case_sensitive": map[string]interface{}{
						"type":        "boolean",
						"description": "Whether the pattern matching should be case sensitive (default: true)",
						"default":     true,
					},
					"format": map[string]interface{}{
						"type":        "string",
						"description": "Output format (text or json)",
						"enum":        []string{"text", "json"},
						"default":     "text",
					},
				},
				"required": []string{"pattern"},
			},
		},
	}

	if s.config.Fetch.Enabled {
		tools = append(tools, domain.ToolDefinition{
			Name:        "Fetch",
			Description: "Fetch content from whitelisted URLs or GitHub references. Supports 'github:owner/repo#123' syntax for GitHub issues/PRs.",
			Parameters: map[string]interface{}{
				"type": "object",
				"properties": map[string]interface{}{
					"url": map[string]interface{}{
						"type":        "string",
						"description": "The URL to fetch content from, or GitHub reference (github:owner/repo#123)",
					},
					"format": map[string]interface{}{
						"type":        "string",
						"description": "Output format (text or json)",
						"enum":        []string{"text", "json"},
						"default":     "text",
					},
				},
				"required": []string{"url"},
			},
		})
	}

	if s.config.WebSearch.Enabled {
		tools = append(tools, domain.ToolDefinition{
			Name:        "WebSearch",
			Description: "Search the web using Google or DuckDuckGo search engines",
			Parameters: map[string]interface{}{
				"type": "object",
				"properties": map[string]interface{}{
					"query": map[string]interface{}{
						"type":        "string",
						"description": "The search query to execute",
					},
					"engine": map[string]interface{}{
						"type":        "string",
						"description": fmt.Sprintf("The search engine to use (%s). %s is recommended for reliable results.", strings.Join(s.config.WebSearch.Engines, " or "), s.config.WebSearch.DefaultEngine),
						"enum":        s.config.WebSearch.Engines,
						"default":     s.config.WebSearch.DefaultEngine,
					},
					"limit": map[string]interface{}{
						"type":        "integer",
						"description": "Maximum number of search results to return",
						"minimum":     1,
						"maximum":     50,
						"default":     s.config.WebSearch.MaxResults,
					},
					"format": map[string]interface{}{
						"type":        "string",
						"description": "Output format (text or json)",
						"enum":        []string{"text", "json"},
						"default":     "text",
					},
				},
				"required": []string{"query"},
			},
		})
	}

	return tools
}

func (s *LLMToolService) ExecuteTool(ctx context.Context, name string, args map[string]interface{}) (*domain.ToolExecutionResult, error) {
	if !s.enabled {
		return nil, fmt.Errorf("tools are not enabled")
	}

	switch name {
	case "Bash":
		return s.executeBashTool(ctx, args)
	case "Read":
		return s.executeReadTool(args)
	case "FileSearch":
		return s.executeFileSearchTool(args)
	case "Fetch":
		return s.executeFetchTool(ctx, args)
	case "WebSearch":
		return s.executeWebSearchTool(ctx, args)
	default:
		return nil, fmt.Errorf("unknown tool: %s", name)
	}
}

func (s *LLMToolService) IsToolEnabled(name string) bool {
	if !s.enabled {
		return false
	}

	tools := s.ListTools()
	for _, tool := range tools {
		if tool.Name == name {
			return true
		}
	}
	return false
}

func (s *LLMToolService) ValidateTool(name string, args map[string]interface{}) error {
	if !s.enabled {
		return fmt.Errorf("tools are not enabled")
	}

	if !s.IsToolEnabled(name) {
		return fmt.Errorf("tool '%s' is not available", name)
	}

	switch name {
	case "Bash":
		return s.validateBashTool(args)
	case "Read":
		return s.validateReadTool(args)
	case "FileSearch":
		return s.validateFileSearchTool(args)
	case "Fetch":
		return s.validateFetchTool(args)
	case "WebSearch":
		return s.validateWebSearchTool(args)
	default:
		return nil
	}
}

// executeBash executes a bash command with security validation
func (s *LLMToolService) executeBash(ctx context.Context, command string) (*ToolResult, error) {
	if !s.isCommandAllowed(command) {
		return nil, fmt.Errorf("command not whitelisted: %s", command)
	}

	start := time.Now()
	result := &ToolResult{
		Command: command,
	}

	cmdCtx, cancel := context.WithTimeout(ctx, 30*time.Second)
	defer cancel()

	cmd := exec.CommandContext(cmdCtx, "bash", "-c", command)
	output, err := cmd.CombinedOutput()
	result.Duration = time.Since(start).String()
	result.Output = string(output)

	if err != nil {
		if exitError, ok := err.(*exec.ExitError); ok {
			result.ExitCode = exitError.ExitCode()
		} else {
			result.ExitCode = -1
		}
		result.Error = err.Error()
	}

	return result, nil
}

// executeRead reads a file with optional line range
func (s *LLMToolService) executeRead(filePath string, startLine, endLine int) (*FileReadResult, error) {
	result := &FileReadResult{
		FilePath:  filePath,
		StartLine: startLine,
		EndLine:   endLine,
	}

	var content string
	var err error

	if startLine > 0 || endLine > 0 {
		content, err = s.fileService.ReadFileLines(filePath, startLine, endLine)
	} else {
		content, err = s.fileService.ReadFile(filePath)
	}

	if err != nil {
		return nil, err
	}

	result.Content = content
	result.Size = int64(len(content))

	return result, nil
}

// isCommandAllowed checks if a command is whitelisted
func (s *LLMToolService) isCommandAllowed(command string) bool {
	command = strings.TrimSpace(command)

	for _, allowed := range s.config.Tools.Whitelist.Commands {
		if command == allowed || strings.HasPrefix(command, allowed+" ") {
			return true
		}
	}

	for _, pattern := range s.config.Tools.Whitelist.Patterns {
		matched, err := regexp.MatchString(pattern, command)
		if err == nil && matched {
			return true
		}
	}

	return false
}

// NoOpToolService implements ToolService as a no-op (when tools are disabled)
type NoOpToolService struct{}

// NewNoOpToolService creates a new no-op tool service
func NewNoOpToolService() *NoOpToolService {
	return &NoOpToolService{}
}

func (s *NoOpToolService) ListTools() []domain.ToolDefinition {
	return []domain.ToolDefinition{}
}

func (s *NoOpToolService) ExecuteTool(ctx context.Context, name string, args map[string]interface{}) (*domain.ToolExecutionResult, error) {
	return nil, fmt.Errorf("tools are not enabled")
}

func (s *NoOpToolService) IsToolEnabled(name string) bool {
	return false
}

func (s *NoOpToolService) ValidateTool(name string, args map[string]interface{}) error {
	return fmt.Errorf("tools are not enabled")
}

// executeBashTool handles Bash tool execution
func (s *LLMToolService) executeBashTool(ctx context.Context, args map[string]interface{}) (*domain.ToolExecutionResult, error) {
	start := time.Now()
	command, ok := args["command"].(string)
	if !ok {
		return &domain.ToolExecutionResult{
			ToolName:  "Bash",
			Arguments: args,
			Success:   false,
			Duration:  time.Since(start),
			Error:     "command parameter is required and must be a string",
		}, nil
	}

	bashResult, err := s.executeBash(ctx, command)
	success := err == nil && bashResult.ExitCode == 0

	toolData := &domain.BashToolResult{
		Command:  bashResult.Command,
		Output:   bashResult.Output,
		Error:    bashResult.Error,
		ExitCode: bashResult.ExitCode,
		Duration: bashResult.Duration,
	}

	result := &domain.ToolExecutionResult{
		ToolName:  "Bash",
		Arguments: args,
		Success:   success,
		Duration:  time.Since(start),
		Data:      toolData,
	}

	if err != nil {
		result.Error = err.Error()
	}

	return result, nil
}

// executeReadTool handles Read tool execution
func (s *LLMToolService) executeReadTool(args map[string]interface{}) (*domain.ToolExecutionResult, error) {
	start := time.Now()
	filePath, ok := args["file_path"].(string)
	if !ok {
		return &domain.ToolExecutionResult{
			ToolName:  "Read",
			Arguments: args,
			Success:   false,
			Duration:  time.Since(start),
			Error:     "file_path parameter is required and must be a string",
		}, nil
	}

	var startLine, endLine int
	if startLineFloat, ok := args["start_line"].(float64); ok {
		startLine = int(startLineFloat)
	}
	if endLineFloat, ok := args["end_line"].(float64); ok {
		endLine = int(endLineFloat)
	}

	readResult, err := s.executeRead(filePath, startLine, endLine)
	success := err == nil

	var toolData *domain.FileReadToolResult
	if readResult != nil {
		toolData = &domain.FileReadToolResult{
			FilePath:  readResult.FilePath,
			Content:   readResult.Content,
			Size:      readResult.Size,
			StartLine: readResult.StartLine,
			EndLine:   readResult.EndLine,
			Error:     readResult.Error,
		}
	}

	result := &domain.ToolExecutionResult{
		ToolName:  "Read",
		Arguments: args,
		Success:   success,
		Duration:  time.Since(start),
		Data:      toolData,
	}

	if err != nil {
		result.Error = err.Error()
	}

	return result, nil
}

// validateBashTool validates Bash tool arguments
func (s *LLMToolService) validateBashTool(args map[string]interface{}) error {
	command, ok := args["command"].(string)
	if !ok {
		return fmt.Errorf("command parameter is required and must be a string")
	}

	if !s.isCommandAllowed(command) {
		return fmt.Errorf("command not whitelisted: %s", command)
	}

	return nil
}

// validateReadTool validates Read tool arguments
func (s *LLMToolService) validateReadTool(args map[string]interface{}) error {
	filePath, ok := args["file_path"].(string)
	if !ok {
		return fmt.Errorf("file_path parameter is required and must be a string")
	}

	if err := s.fileService.ValidateFile(filePath); err != nil {
		return fmt.Errorf("file validation failed: %w", err)
	}

	return s.validateLineNumbers(args)
}

// validateLineNumbers validates start_line and end_line parameters
func (s *LLMToolService) validateLineNumbers(args map[string]interface{}) error {
	var startLine float64
	var hasStartLine bool

	if startLineFloat, ok := args["start_line"].(float64); ok {
		if startLineFloat < 1 {
			return fmt.Errorf("start_line must be >= 1")
		}
		startLine = startLineFloat
		hasStartLine = true
	}

	if endLineFloat, ok := args["end_line"].(float64); ok {
		if endLineFloat < 1 {
			return fmt.Errorf("end_line must be >= 1")
		}
		if hasStartLine && endLineFloat < startLine {
			return fmt.Errorf("end_line must be >= start_line")
		}
	}

	return nil
}

// executeFetchTool handles Fetch tool execution
func (s *LLMToolService) executeFetchTool(ctx context.Context, args map[string]interface{}) (*domain.ToolExecutionResult, error) {
	start := time.Now()
	if !s.config.Fetch.Enabled {
		return nil, fmt.Errorf("fetch tool is not enabled")
	}

	url, ok := args["url"].(string)
	if !ok {
		return &domain.ToolExecutionResult{
			ToolName:  "Fetch",
			Arguments: args,
			Success:   false,
			Duration:  time.Since(start),
			Error:     "url parameter is required and must be a string",
		}, nil
	}

	fetchResult, err := s.fetchService.FetchContent(ctx, url)
	success := err == nil

	result := &domain.ToolExecutionResult{
		ToolName:  "Fetch",
		Arguments: args,
		Success:   success,
		Duration:  time.Since(start),
		Data:      fetchResult,
	}

	if err != nil {
		result.Error = err.Error()
	}

	return result, nil
}

// validateFetchTool validates Fetch tool arguments
func (s *LLMToolService) validateFetchTool(args map[string]interface{}) error {
	if !s.config.Fetch.Enabled {
		return fmt.Errorf("fetch tool is not enabled")
	}

	url, ok := args["url"].(string)
	if !ok {
		return fmt.Errorf("url parameter is required and must be a string")
	}

	if err := s.fetchService.ValidateURL(url); err != nil {
		return fmt.Errorf("URL validation failed: %w", err)
	}

	return nil
}

// executeWebSearchTool handles WebSearch tool execution
func (s *LLMToolService) executeWebSearchTool(ctx context.Context, args map[string]interface{}) (*domain.ToolExecutionResult, error) {
	start := time.Now()
	if !s.config.WebSearch.Enabled {
		return nil, fmt.Errorf("web search tool is not enabled")
	}

	query, ok := args["query"].(string)
	if !ok {
		return &domain.ToolExecutionResult{
			ToolName:  "WebSearch",
			Arguments: args,
			Success:   false,
			Duration:  time.Since(start),
			Error:     "query parameter is required and must be a string",
		}, nil
	}

	engine, ok := args["engine"].(string)
	if !ok {
		engine = s.config.WebSearch.DefaultEngine
	}

	var limit int
	if limitFloat, ok := args["limit"].(float64); ok {
		limit = int(limitFloat)
	} else {
		limit = s.config.WebSearch.MaxResults
	}

	var searchResult *domain.WebSearchResponse
	var err error

	switch engine {
	case "google":
		searchResult, err = s.webSearchService.SearchGoogle(ctx, query, limit)
	case "duckduckgo":
		searchResult, err = s.webSearchService.SearchDuckDuckGo(ctx, query, limit)
	default:
		return &domain.ToolExecutionResult{
			ToolName:  "WebSearch",
			Arguments: args,
			Success:   false,
			Duration:  time.Since(start),
			Error:     fmt.Sprintf("unsupported search engine: %s", engine),
		}, nil
	}

	success := err == nil

	result := &domain.ToolExecutionResult{
		ToolName:  "WebSearch",
		Arguments: args,
		Success:   success,
		Duration:  time.Since(start),
		Data:      searchResult,
	}

	if err != nil {
		result.Error = err.Error()
	}

	return result, nil
}

// validateWebSearchTool validates WebSearch tool arguments
func (s *LLMToolService) validateWebSearchTool(args map[string]interface{}) error {
	if !s.config.WebSearch.Enabled {
		return fmt.Errorf("web search tool is not enabled")
	}

	query, ok := args["query"].(string)
	if !ok {
		return fmt.Errorf("query parameter is required and must be a string")
	}

	if strings.TrimSpace(query) == "" {
		return fmt.Errorf("query cannot be empty")
	}

	if engine, ok := args["engine"].(string); ok {
		validEngines := make(map[string]bool)
		for _, eng := range s.config.WebSearch.Engines {
			validEngines[eng] = true
		}
		if !validEngines[engine] {
			return fmt.Errorf("unsupported search engine: %s", engine)
		}
	}

	if limitFloat, ok := args["limit"].(float64); ok {
		limit := int(limitFloat)
		if limit < 1 || limit > 50 {
			return fmt.Errorf("limit must be between 1 and 50")
		}
	}

	return nil
<<<<<<< HEAD
}

// formatWebSearchResult formats web search result for text output
func (s *LLMToolService) formatWebSearchResult(result *domain.WebSearchResponse) string {
	output := fmt.Sprintf("Query: %s\n", result.Query)
	output += fmt.Sprintf("Engine: %s\n", result.Engine)
	output += fmt.Sprintf("Results: %d\n", result.Total)
	output += fmt.Sprintf("Time: %s\n", result.Time)

	if result.Error != "" {
		output += fmt.Sprintf("Error: %s\n", result.Error)
	}

	output += "\nSearch Results:\n"
	for i, res := range result.Results {
		output += fmt.Sprintf("\n%d. %s\n", i+1, res.Title)
		output += fmt.Sprintf("   URL: %s\n", res.URL)
		output += fmt.Sprintf("   Snippet: %s\n", res.Snippet)
	}

	return output
}

// executeFileSearchTool handles FileSearch tool execution
func (s *LLMToolService) executeFileSearchTool(args map[string]interface{}) (string, error) {
	pattern, ok := args["pattern"].(string)
	if !ok {
		return "", fmt.Errorf("pattern parameter is required and must be a string")
	}

	format, ok := args["format"].(string)
	if !ok {
		format = "text"
	}

	var includeDirs bool
	if includeFloat, ok := args["include_dirs"].(bool); ok {
		includeDirs = includeFloat
	}

	var caseSensitive = true
	if caseSensitiveVal, ok := args["case_sensitive"].(bool); ok {
		caseSensitive = caseSensitiveVal
	}

	result, err := s.executeFileSearch(pattern, includeDirs, caseSensitive)
	if err != nil {
		return "", fmt.Errorf("file search failed: %w", err)
	}

	if format == "json" {
		jsonOutput, err := json.MarshalIndent(result, "", "  ")
		if err != nil {
			return "", fmt.Errorf("failed to marshal result: %w", err)
		}
		return string(jsonOutput), nil
	}

	return s.formatFileSearchResult(result), nil
}

// executeFileSearch performs the actual file search operation
func (s *LLMToolService) executeFileSearch(pattern string, includeDirs bool, caseSensitive bool) (*FileSearchResult, error) {
	start := time.Now()
	result := &FileSearchResult{
		Pattern: pattern,
		Matches: []FileSearchMatch{},
	}

	// Compile the regex pattern
	var regexFlags string
	if !caseSensitive {
		regexFlags = "(?i)"
	}
	fullPattern := regexFlags + pattern

	compiledPattern, err := regexp.Compile(fullPattern)
	if err != nil {
		result.Error = fmt.Sprintf("invalid regex pattern: %v", err)
		result.Duration = time.Since(start).String()
		return result, nil
	}

	// Get current working directory
	cwd, err := os.Getwd()
	if err != nil {
		result.Error = fmt.Sprintf("failed to get current directory: %v", err)
		result.Duration = time.Since(start).String()
		return result, nil
	}

	// Walk through the filesystem
	err = filepath.WalkDir(cwd, func(path string, d fs.DirEntry, err error) error {
		if err != nil {
			return nil // Continue despite errors
		}

		// Get relative path
		relPath, err := filepath.Rel(cwd, path)
		if err != nil {
			return nil
		}

		// Handle directories
		if d.IsDir() {
			return s.handleDirectoryInSearch(d, relPath, includeDirs)
		}

		// Handle files - check if we should include them
		if !s.shouldIncludeFileForSearch(d, relPath) {
			return nil
		}

		// Apply pattern matching on the relative path
		if compiledPattern.MatchString(relPath) {
			var size int64
			if info, err := d.Info(); err == nil {
				size = info.Size()
			}

			match := FileSearchMatch{
				Path:    path,
				RelPath: relPath,
				Size:    size,
				IsDir:   d.IsDir(),
			}
			result.Matches = append(result.Matches, match)
		}

		return nil
	})

	if err != nil {
		result.Error = fmt.Sprintf("failed to scan directory: %v", err)
	}

	result.Total = len(result.Matches)
	result.Duration = time.Since(start).String()

	return result, nil
}

// handleDirectoryInSearch handles directory processing during file search
func (s *LLMToolService) handleDirectoryInSearch(d fs.DirEntry, relPath string, includeDirs bool) error {
	// Skip excluded directories
	if s.shouldSkipDirectory(d.Name(), relPath) {
		return filepath.SkipDir
	}

	// If we're not including directories, continue to children
	if !includeDirs {
		return nil
	}

	return nil
}

// shouldSkipDirectory determines if a directory should be skipped during search
func (s *LLMToolService) shouldSkipDirectory(dirName, relPath string) bool {
	// Use the same exclusion logic as the file service
	excludeDirs := map[string]bool{
		".git":         true,
		".github":      true,
		"node_modules": true,
		".infer":       true,
		"vendor":       true,
		".flox":        true,
		"dist":         true,
		"build":        true,
		"bin":          true,
		".vscode":      true,
		".idea":        true,
	}

	// Check if directory name is excluded
	if excludeDirs[dirName] {
		return true
	}

	// Skip hidden directories (except root ".")
	if strings.HasPrefix(dirName, ".") && relPath != "." {
		return true
	}

	// Check depth limit
	depth := strings.Count(relPath, string(filepath.Separator))
	if depth >= 10 { // Max depth limit
		return true
	}

	return false
}

// shouldIncludeFileForSearch determines if a file should be included in search results
func (s *LLMToolService) shouldIncludeFileForSearch(d fs.DirEntry, relPath string) bool {
	// Don't include non-regular files
	if !d.Type().IsRegular() {
		return false
	}

	// Use similar exclusion logic as file service but be less restrictive for search
	excludeExts := map[string]bool{
		".exe":   true,
		".bin":   true,
		".dll":   true,
		".so":    true,
		".dylib": true,
		".a":     true,
		".o":     true,
		".obj":   true,
		".pyc":   true,
		".class": true,
	}

	ext := strings.ToLower(filepath.Ext(relPath))
	if excludeExts[ext] {
		return false
	}

	// Check if path is excluded by configuration
	if s.config != nil && s.isPathExcluded(relPath) {
		return false
	}

	return true
}

// isPathExcluded checks if a path is excluded based on configuration
func (s *LLMToolService) isPathExcluded(path string) bool {
	if s.config == nil {
		return false
	}

	cleanPath := filepath.Clean(path)
	normalizedPath := filepath.ToSlash(cleanPath)

	for _, excludePattern := range s.config.Tools.ExcludePaths {
		cleanPattern := filepath.Clean(excludePattern)
		normalizedPattern := filepath.ToSlash(cleanPattern)

		if normalizedPath == normalizedPattern {
			return true
		}

		if strings.HasSuffix(normalizedPattern, "/*") {
			dirPattern := strings.TrimSuffix(normalizedPattern, "/*")
			if strings.HasPrefix(normalizedPath, dirPattern+"/") || normalizedPath == dirPattern {
				return true
			}
		}

		if strings.HasSuffix(normalizedPattern, "/") {
			dirPattern := strings.TrimSuffix(normalizedPattern, "/")
			if strings.HasPrefix(normalizedPath, dirPattern+"/") || normalizedPath == dirPattern {
				return true
			}
		}

		if strings.HasPrefix(normalizedPath, normalizedPattern) {
			return true
		}
	}

	return false
}

// validateFileSearchTool validates FileSearch tool arguments
func (s *LLMToolService) validateFileSearchTool(args map[string]interface{}) error {
	pattern, ok := args["pattern"].(string)
	if !ok {
		return fmt.Errorf("pattern parameter is required and must be a string")
	}

	if strings.TrimSpace(pattern) == "" {
		return fmt.Errorf("pattern cannot be empty")
	}

	// Test regex compilation
	var regexFlags string
	if caseSensitive, ok := args["case_sensitive"].(bool); ok && !caseSensitive {
		regexFlags = "(?i)"
	}
	fullPattern := regexFlags + pattern

	if _, err := regexp.Compile(fullPattern); err != nil {
		return fmt.Errorf("invalid regex pattern: %w", err)
	}

	return nil
}

// formatFileSearchResult formats file search result for text output
func (s *LLMToolService) formatFileSearchResult(result *FileSearchResult) string {
	output := fmt.Sprintf("Pattern: %s\n", result.Pattern)
	output += fmt.Sprintf("Total matches: %d\n", result.Total)
	output += fmt.Sprintf("Duration: %s\n", result.Duration)

	if result.Error != "" {
		output += fmt.Sprintf("Error: %s\n", result.Error)
	}

	if len(result.Matches) > 0 {
		output += "\nMatches:\n"
		for i, match := range result.Matches {
			fileType := "file"
			if match.IsDir {
				fileType = "dir"
			}

			sizeStr := ""
			if !match.IsDir && match.Size > 0 {
				sizeStr = fmt.Sprintf(" (%d bytes)", match.Size)
			}

			output += fmt.Sprintf("%3d. [%s] %s%s\n", i+1, fileType, match.RelPath, sizeStr)
		}
	} else {
		output += "\nNo matches found.\n"
	}

	return output
=======
>>>>>>> 82f9b1d8
}<|MERGE_RESOLUTION|>--- conflicted
+++ resolved
@@ -679,328 +679,4 @@
 	}
 
 	return nil
-<<<<<<< HEAD
-}
-
-// formatWebSearchResult formats web search result for text output
-func (s *LLMToolService) formatWebSearchResult(result *domain.WebSearchResponse) string {
-	output := fmt.Sprintf("Query: %s\n", result.Query)
-	output += fmt.Sprintf("Engine: %s\n", result.Engine)
-	output += fmt.Sprintf("Results: %d\n", result.Total)
-	output += fmt.Sprintf("Time: %s\n", result.Time)
-
-	if result.Error != "" {
-		output += fmt.Sprintf("Error: %s\n", result.Error)
-	}
-
-	output += "\nSearch Results:\n"
-	for i, res := range result.Results {
-		output += fmt.Sprintf("\n%d. %s\n", i+1, res.Title)
-		output += fmt.Sprintf("   URL: %s\n", res.URL)
-		output += fmt.Sprintf("   Snippet: %s\n", res.Snippet)
-	}
-
-	return output
-}
-
-// executeFileSearchTool handles FileSearch tool execution
-func (s *LLMToolService) executeFileSearchTool(args map[string]interface{}) (string, error) {
-	pattern, ok := args["pattern"].(string)
-	if !ok {
-		return "", fmt.Errorf("pattern parameter is required and must be a string")
-	}
-
-	format, ok := args["format"].(string)
-	if !ok {
-		format = "text"
-	}
-
-	var includeDirs bool
-	if includeFloat, ok := args["include_dirs"].(bool); ok {
-		includeDirs = includeFloat
-	}
-
-	var caseSensitive = true
-	if caseSensitiveVal, ok := args["case_sensitive"].(bool); ok {
-		caseSensitive = caseSensitiveVal
-	}
-
-	result, err := s.executeFileSearch(pattern, includeDirs, caseSensitive)
-	if err != nil {
-		return "", fmt.Errorf("file search failed: %w", err)
-	}
-
-	if format == "json" {
-		jsonOutput, err := json.MarshalIndent(result, "", "  ")
-		if err != nil {
-			return "", fmt.Errorf("failed to marshal result: %w", err)
-		}
-		return string(jsonOutput), nil
-	}
-
-	return s.formatFileSearchResult(result), nil
-}
-
-// executeFileSearch performs the actual file search operation
-func (s *LLMToolService) executeFileSearch(pattern string, includeDirs bool, caseSensitive bool) (*FileSearchResult, error) {
-	start := time.Now()
-	result := &FileSearchResult{
-		Pattern: pattern,
-		Matches: []FileSearchMatch{},
-	}
-
-	// Compile the regex pattern
-	var regexFlags string
-	if !caseSensitive {
-		regexFlags = "(?i)"
-	}
-	fullPattern := regexFlags + pattern
-
-	compiledPattern, err := regexp.Compile(fullPattern)
-	if err != nil {
-		result.Error = fmt.Sprintf("invalid regex pattern: %v", err)
-		result.Duration = time.Since(start).String()
-		return result, nil
-	}
-
-	// Get current working directory
-	cwd, err := os.Getwd()
-	if err != nil {
-		result.Error = fmt.Sprintf("failed to get current directory: %v", err)
-		result.Duration = time.Since(start).String()
-		return result, nil
-	}
-
-	// Walk through the filesystem
-	err = filepath.WalkDir(cwd, func(path string, d fs.DirEntry, err error) error {
-		if err != nil {
-			return nil // Continue despite errors
-		}
-
-		// Get relative path
-		relPath, err := filepath.Rel(cwd, path)
-		if err != nil {
-			return nil
-		}
-
-		// Handle directories
-		if d.IsDir() {
-			return s.handleDirectoryInSearch(d, relPath, includeDirs)
-		}
-
-		// Handle files - check if we should include them
-		if !s.shouldIncludeFileForSearch(d, relPath) {
-			return nil
-		}
-
-		// Apply pattern matching on the relative path
-		if compiledPattern.MatchString(relPath) {
-			var size int64
-			if info, err := d.Info(); err == nil {
-				size = info.Size()
-			}
-
-			match := FileSearchMatch{
-				Path:    path,
-				RelPath: relPath,
-				Size:    size,
-				IsDir:   d.IsDir(),
-			}
-			result.Matches = append(result.Matches, match)
-		}
-
-		return nil
-	})
-
-	if err != nil {
-		result.Error = fmt.Sprintf("failed to scan directory: %v", err)
-	}
-
-	result.Total = len(result.Matches)
-	result.Duration = time.Since(start).String()
-
-	return result, nil
-}
-
-// handleDirectoryInSearch handles directory processing during file search
-func (s *LLMToolService) handleDirectoryInSearch(d fs.DirEntry, relPath string, includeDirs bool) error {
-	// Skip excluded directories
-	if s.shouldSkipDirectory(d.Name(), relPath) {
-		return filepath.SkipDir
-	}
-
-	// If we're not including directories, continue to children
-	if !includeDirs {
-		return nil
-	}
-
-	return nil
-}
-
-// shouldSkipDirectory determines if a directory should be skipped during search
-func (s *LLMToolService) shouldSkipDirectory(dirName, relPath string) bool {
-	// Use the same exclusion logic as the file service
-	excludeDirs := map[string]bool{
-		".git":         true,
-		".github":      true,
-		"node_modules": true,
-		".infer":       true,
-		"vendor":       true,
-		".flox":        true,
-		"dist":         true,
-		"build":        true,
-		"bin":          true,
-		".vscode":      true,
-		".idea":        true,
-	}
-
-	// Check if directory name is excluded
-	if excludeDirs[dirName] {
-		return true
-	}
-
-	// Skip hidden directories (except root ".")
-	if strings.HasPrefix(dirName, ".") && relPath != "." {
-		return true
-	}
-
-	// Check depth limit
-	depth := strings.Count(relPath, string(filepath.Separator))
-	if depth >= 10 { // Max depth limit
-		return true
-	}
-
-	return false
-}
-
-// shouldIncludeFileForSearch determines if a file should be included in search results
-func (s *LLMToolService) shouldIncludeFileForSearch(d fs.DirEntry, relPath string) bool {
-	// Don't include non-regular files
-	if !d.Type().IsRegular() {
-		return false
-	}
-
-	// Use similar exclusion logic as file service but be less restrictive for search
-	excludeExts := map[string]bool{
-		".exe":   true,
-		".bin":   true,
-		".dll":   true,
-		".so":    true,
-		".dylib": true,
-		".a":     true,
-		".o":     true,
-		".obj":   true,
-		".pyc":   true,
-		".class": true,
-	}
-
-	ext := strings.ToLower(filepath.Ext(relPath))
-	if excludeExts[ext] {
-		return false
-	}
-
-	// Check if path is excluded by configuration
-	if s.config != nil && s.isPathExcluded(relPath) {
-		return false
-	}
-
-	return true
-}
-
-// isPathExcluded checks if a path is excluded based on configuration
-func (s *LLMToolService) isPathExcluded(path string) bool {
-	if s.config == nil {
-		return false
-	}
-
-	cleanPath := filepath.Clean(path)
-	normalizedPath := filepath.ToSlash(cleanPath)
-
-	for _, excludePattern := range s.config.Tools.ExcludePaths {
-		cleanPattern := filepath.Clean(excludePattern)
-		normalizedPattern := filepath.ToSlash(cleanPattern)
-
-		if normalizedPath == normalizedPattern {
-			return true
-		}
-
-		if strings.HasSuffix(normalizedPattern, "/*") {
-			dirPattern := strings.TrimSuffix(normalizedPattern, "/*")
-			if strings.HasPrefix(normalizedPath, dirPattern+"/") || normalizedPath == dirPattern {
-				return true
-			}
-		}
-
-		if strings.HasSuffix(normalizedPattern, "/") {
-			dirPattern := strings.TrimSuffix(normalizedPattern, "/")
-			if strings.HasPrefix(normalizedPath, dirPattern+"/") || normalizedPath == dirPattern {
-				return true
-			}
-		}
-
-		if strings.HasPrefix(normalizedPath, normalizedPattern) {
-			return true
-		}
-	}
-
-	return false
-}
-
-// validateFileSearchTool validates FileSearch tool arguments
-func (s *LLMToolService) validateFileSearchTool(args map[string]interface{}) error {
-	pattern, ok := args["pattern"].(string)
-	if !ok {
-		return fmt.Errorf("pattern parameter is required and must be a string")
-	}
-
-	if strings.TrimSpace(pattern) == "" {
-		return fmt.Errorf("pattern cannot be empty")
-	}
-
-	// Test regex compilation
-	var regexFlags string
-	if caseSensitive, ok := args["case_sensitive"].(bool); ok && !caseSensitive {
-		regexFlags = "(?i)"
-	}
-	fullPattern := regexFlags + pattern
-
-	if _, err := regexp.Compile(fullPattern); err != nil {
-		return fmt.Errorf("invalid regex pattern: %w", err)
-	}
-
-	return nil
-}
-
-// formatFileSearchResult formats file search result for text output
-func (s *LLMToolService) formatFileSearchResult(result *FileSearchResult) string {
-	output := fmt.Sprintf("Pattern: %s\n", result.Pattern)
-	output += fmt.Sprintf("Total matches: %d\n", result.Total)
-	output += fmt.Sprintf("Duration: %s\n", result.Duration)
-
-	if result.Error != "" {
-		output += fmt.Sprintf("Error: %s\n", result.Error)
-	}
-
-	if len(result.Matches) > 0 {
-		output += "\nMatches:\n"
-		for i, match := range result.Matches {
-			fileType := "file"
-			if match.IsDir {
-				fileType = "dir"
-			}
-
-			sizeStr := ""
-			if !match.IsDir && match.Size > 0 {
-				sizeStr = fmt.Sprintf(" (%d bytes)", match.Size)
-			}
-
-			output += fmt.Sprintf("%3d. [%s] %s%s\n", i+1, fileType, match.RelPath, sizeStr)
-		}
-	} else {
-		output += "\nNo matches found.\n"
-	}
-
-	return output
-=======
->>>>>>> 82f9b1d8
 }