--- conflicted
+++ resolved
@@ -179,13 +179,8 @@
 
 // pullImage pulls the OCI image with progress feedback
 func (gm *GatewayManager) pullImage(ctx context.Context) error {
-<<<<<<< HEAD
-=======
-	logger.Debug("Pulling gateway image", "image", gm.config.Gateway.OCI)
-
 	fmt.Printf("• Pulling gateway image: %s\n", gm.config.Gateway.OCI)
 
->>>>>>> 1690aea4
 	cmd := exec.CommandContext(ctx, "docker", "pull", gm.config.Gateway.OCI)
 
 	output, err := cmd.CombinedOutput()
