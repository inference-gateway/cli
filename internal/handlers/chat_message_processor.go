package handlers

import (
	"fmt"
	"regexp"
	"strings"
	"time"

	tea "github.com/charmbracelet/bubbletea"
	domain "github.com/inference-gateway/cli/internal/domain"
	sdk "github.com/inference-gateway/sdk"
)

// ChatMessageProcessor handles message processing logic
type ChatMessageProcessor struct {
	handler *ChatHandler
}

// NewChatMessageProcessor creates a new message processor
func NewChatMessageProcessor(handler *ChatHandler) *ChatMessageProcessor {
	return &ChatMessageProcessor{
		handler: handler,
	}
}

// handleUserInput processes user input messages
func (p *ChatMessageProcessor) handleUserInput(
	msg domain.UserInputEvent,
) tea.Cmd {
	if strings.HasPrefix(msg.Content, "/") {
		return p.handler.commandHandler.handleCommand(msg.Content)
	}

	if strings.HasPrefix(msg.Content, "!!") {
		return p.handler.commandHandler.handleToolCommand(msg.Content)
	}

	if strings.HasPrefix(msg.Content, "!") {
		return p.handler.commandHandler.handleBashCommand(msg.Content)
	}

	expandedContent, err := p.expandFileReferences(msg.Content)
	if err != nil {
		return func() tea.Msg {
			return domain.ShowErrorEvent{
				Error:  fmt.Sprintf("Failed to expand file references: %v", err),
				Sticky: false,
			}
		}
	}

	return p.processChatMessage(expandedContent)
}

// ExtractMarkdownSummary extracts the "## Summary" section from markdown content (exposed for testing)
func (p *ChatMessageProcessor) ExtractMarkdownSummary(content string) (string, bool) {
	lines := strings.Split(content, "\n")
	var summaryLines []string
	inSummary := false

	for _, line := range lines {
		if strings.TrimSpace(line) == "## Summary" {
			inSummary = true
			summaryLines = append(summaryLines, line)
			continue
		}

		if inSummary {
			trimmed := strings.TrimSpace(line)
			if strings.HasPrefix(trimmed, "## ") || trimmed == "---" {
				break
			}
			summaryLines = append(summaryLines, line)
		}
	}

	if len(summaryLines) > 1 {
		result := strings.Join(summaryLines, "\n")
		result = strings.TrimRight(result, " \t\n") + "\n"
		return result, true
	}

	return "", false
}

// expandFileReferences expands @filename references with file content
func (p *ChatMessageProcessor) expandFileReferences(content string) (string, error) {
	re := regexp.MustCompile(`@([^\s]+)`)
	matches := re.FindAllStringSubmatch(content, -1)

	if len(matches) == 0 {
		return content, nil
	}

	expandedContent := content
	for _, match := range matches {
		fullMatch := match[0]
		filename := match[1]

		if err := p.handler.fileService.ValidateFile(filename); err != nil {
			continue
		}

		fileContent, err := p.handler.fileService.ReadFile(filename)
		if err != nil {
			continue
		}

		contentToInclude := fileContent
		if strings.HasSuffix(strings.ToLower(filename), ".md") {
			if summaryContent, hasSummary := p.ExtractMarkdownSummary(fileContent); hasSummary {
				contentToInclude = summaryContent
			}
		}

		fileBlock := fmt.Sprintf("File: %s\n```%s\n%s\n```\n", filename, filename, contentToInclude)
		expandedContent = strings.Replace(expandedContent, fullMatch, fileBlock, 1)
	}

	return expandedContent, nil
}

// processChatMessage processes a regular chat message
func (p *ChatMessageProcessor) processChatMessage(
	content string,
<<<<<<< HEAD
	stateManager *services.StateManager,
) (tea.Model, tea.Cmd) {
	message := sdk.Message{
		Role:    sdk.User,
		Content: content,
	}

	if stateManager.IsAgentBusy() {
		requestID := fmt.Sprintf("queued-%d", time.Now().UnixNano())
		stateManager.AddQueuedMessage(message, requestID)

		return nil, func() tea.Msg {
			return domain.SetStatusEvent{
				Message:    "Message queued - agent is currently busy",
				Spinner:    false,
				StatusType: domain.StatusDefault,
			}
		}
	}

=======
) tea.Cmd {
>>>>>>> 27f3217a
	userEntry := domain.ConversationEntry{
		Message: message,
		Time:    time.Now(),
	}

	if err := p.handler.conversationRepo.AddMessage(userEntry); err != nil {
		return func() tea.Msg {
			return domain.ShowErrorEvent{
				Error:  fmt.Sprintf("Failed to save message: %v", err),
				Sticky: false,
			}
		}
	}

	cmds := []tea.Cmd{
		func() tea.Msg {
			return domain.UpdateHistoryEvent{
				History: p.handler.conversationRepo.GetMessages(),
			}
		},
	}

	if len(p.handler.conversationRepo.GetMessages()) > 10 {
		cmds = append(cmds, func() tea.Msg {
			return domain.SetStatusEvent{
				Message:    fmt.Sprintf("Optimizing conversation history (%d messages)...", len(p.handler.conversationRepo.GetMessages())),
				Spinner:    true,
				StatusType: domain.StatusPreparing,
			}
		})
	}

	cmds = append(cmds, p.handler.startChatCompletion())

	return tea.Batch(cmds...)
}<|MERGE_RESOLUTION|>--- conflicted
+++ resolved
@@ -123,19 +123,17 @@
 // processChatMessage processes a regular chat message
 func (p *ChatMessageProcessor) processChatMessage(
 	content string,
-<<<<<<< HEAD
-	stateManager *services.StateManager,
-) (tea.Model, tea.Cmd) {
+) tea.Cmd {
 	message := sdk.Message{
 		Role:    sdk.User,
 		Content: content,
 	}
 
-	if stateManager.IsAgentBusy() {
+	if p.handler.stateManager.IsAgentBusy() {
 		requestID := fmt.Sprintf("queued-%d", time.Now().UnixNano())
-		stateManager.AddQueuedMessage(message, requestID)
+		p.handler.stateManager.AddQueuedMessage(message, requestID)
 
-		return nil, func() tea.Msg {
+		return func() tea.Msg {
 			return domain.SetStatusEvent{
 				Message:    "Message queued - agent is currently busy",
 				Spinner:    false,
@@ -144,9 +142,6 @@
 		}
 	}
 
-=======
-) tea.Cmd {
->>>>>>> 27f3217a
 	userEntry := domain.ConversationEntry{
 		Message: message,
 		Time:    time.Now(),
