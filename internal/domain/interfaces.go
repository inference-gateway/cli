--- conflicted
+++ resolved
@@ -70,33 +70,6 @@
 	ValidateModel(modelID string) error
 }
 
-<<<<<<< HEAD
-// ChatEventType defines types of chat events
-type ChatEventType int
-
-const (
-	EventChatStart ChatEventType = iota
-	EventChatChunk
-	EventChatComplete
-	EventChatError
-	EventToolCallPreview
-	EventToolCallUpdate
-	EventToolCallReady
-	EventCancelled
-	EventOptimizationStatus
-	EventA2AToolCallExecuted
-	EventA2ATaskSubmitted
-	EventA2ATaskStatusUpdate
-	EventA2ATaskCompleted
-	EventA2ATaskInputRequired
-	EventParallelToolsStart
-	EventToolExecutionProgress
-	EventParallelToolsComplete
-	EventMessageQueued
-)
-
-=======
->>>>>>> 27f3217a
 // ChatEvent represents events during chat operations
 type ChatEvent interface {
 	GetRequestID() string
@@ -135,6 +108,7 @@
 	UpdateChatStatus(status ChatStatus) error
 	EndChatSession()
 	GetChatSession() *ChatSession
+	IsAgentBusy() bool
 
 	// Tool execution management
 	StartToolExecution(toolCalls []sdk.ChatCompletionMessageToolCall) error
@@ -153,6 +127,15 @@
 	UpdateFileSearchQuery(query string)
 	SetFileSelectedIndex(index int)
 	ClearFileSelectionState()
+
+	// Message queue management
+	AddQueuedMessage(message Message, requestID string)
+	PopQueuedMessage() *QueuedMessage
+	ClearQueuedMessages()
+	GetQueuedMessages() []QueuedMessage
+
+	// Background task management
+	GetBackgroundTasks(toolService ToolService) []TaskPollingState
 }
 
 // FileService handles file operations
